#! /bin/bash

PIHOME=/home/pi
DEXTER=Dexter
DEXTER_PATH=$PIHOME/$DEXTER
RASPBIAN=$PIHOME/di_update/Raspbian_For_Robots
GOPIGO3_DIR=$DEXTER_PATH/GoPiGo3
DEXTERSCRIPT=$DEXTER_PATH/lib/Dexter/script_tools

# the top-level module name of each package
# used for identifying present packages
REPO_PACKAGE=gopigo3

# the following option specifies which GoPiGo3 github branch to use
selectedbranch="master"

##############################################
######## Parse Command Line Arguments ########
##############################################

# called way down bellow
check_if_run_with_pi() {
  ## if not running with the pi user then exit
  if [ $(id -ur) -ne $(id -ur pi) ]; then
    echo "GoPiGo3 installer script must be run with \"pi\" user. Exiting."
    exit 7
  fi
}

# called way down below
parse_cmdline_arguments() {

  # whether to install the dependencies or not (avrdude, apt-get, wiringpi, and so on)
  installdependencies=true
  updaterepo=true
  install_rfrtools=true
  install_pkg_rfrtools=true

  # the following 3 options are mutually exclusive
  systemwide=true
  userlocal=false
  envlocal=false
  usepython3exec=true

  # selectedbranch=master
  # "selectedbranch" variable can be found up top in the code

  declare -ga rfrtools_options=("--system-wide")
  # iterate through bash arguments
  for i; do
    case "$i" in
      --no-dependencies)
        installdependencies=false
        ;;
      --no-update-aptget)
        updaterepo=false
        ;;
      --bypass-rfrtools)
        install_rfrtools=false
        ;;
      --bypass-python-rfrtools)
        install_pkg_rfrtools=false
        ;;
      --user-local)
        userlocal=true
        systemwide=false
        declare -ga rfrtools_options=("--user-local")
        ;;
      --env-local)
        envlocal=true
        systemwide=false
        declare -ga rfrtools_options=("--env-local")
        ;;
      --system-wide)
        ;;
      develop|feature/*|hotfix/*|fix/*|DexterOS*|v*)
        selectedbranch="$i"
        ;;
    esac
  done

  # show some feedback on the console
  if [ -f $DEXTERSCRIPT/functions_library.sh ]; then
    source $DEXTERSCRIPT/functions_library.sh
    # show some feedback for the GoPiGo3
    if [[ quiet_mode -eq 0 ]]; then
      echo "  _____            _                                ";
      echo " |  __ \          | |                               ";
      echo " | |  | | _____  _| |_ ___ _ __                     ";
      echo " | |  | |/ _ \ \/ / __/ _ \ '__|                    ";
      echo " | |__| |  __/>  <| ||  __/ |                       ";
      echo " |_____/ \___/_/\_\\\__\___|_|          _            ";
      echo " |_   _|         | |         | |      (_)           ";
      echo "   | |  _ __   __| |_   _ ___| |_ _ __ _  ___  ___  ";
      echo "   | | | '_ \ / _\ | | | / __| __| '__| |/ _ \/ __| ";
      echo "  _| |_| | | | (_| | |_| \__ \ |_| |  | |  __/\__ \ ";
      echo " |_____|_| |_|\__,_|\__,_|___/\__|_|  |_|\___||___/ ";
      echo "                                                    ";
      echo "                                                    ";
      echo "   ____       ____  _  ____      _____ "
      echo "  / ___| ___ |  _ \(_)/ ___| ___|___ / "
      echo " | |  _ / _ \| |_) | | |  _ / _ \ |_ \ "
      echo " | |_| | (_) |  __/| | |_| | (_) |__) |"
      echo "  \____|\___/|_|   |_|\____|\___/____/ "
      echo "                                       "
    fi

    feedback "Welcome to GoPiGo3 Installer."
  else
    echo "Welcome to GoPiGo3 Installer."
  fi

  echo "Updating GoPiGo3 for $selectedbranch branch with the following options:"
  ([[ $installdependencies = "true" ]] && echo "  --no-dependencies=false") || echo "  --no-dependencies=true"
  ([[ $updaterepo = "true" ]] && echo "  --no-update-aptget=false") || echo "  --no-update-aptget=true"
  ([[ $install_rfrtools = "true" ]] && echo "  --bypass-rfrtools=false") || echo "  --bypass-rfrtools=true"
  ([[ $install_pkg_rfrtools = "true" ]] && echo "  --bypass-python-rfrtools=false") || echo "  --bypass-python-rfrtools=true"
  echo "  --user-local=$userlocal"
  echo "  --env-local=$envlocal"
  echo "  --system-wide=$systemwide"

  # in case the following packages are not installed and `--no-dependencies` option has been used
  if [[ $installdependencies = "false" || $install_rfrtools = "false" ]]; then
    command -v git >/dev/null 2>&1 || { echo "This script requires \"git\" but it's not installed. Don't use --no-dependencies option. Exiting." >&2; exit 1; }
    command -v python >/dev/null 2>&1 || { echo "Executable \"python\" couldn't be found. Don't use --no-dependencies option. Exiting." >&2; exit 2; }
    command -v python3 >/dev/null 2>&1 || { echo "Executable \"python3\" couldn't be found. Don't use --no-dependencies option. Exiting." >&2; exit 3; }
    command -v pip >/dev/null 2>&1 || { echo "Executable \"pip\" couldn't be found. Don't use --no-dependencies option. Exiting." >&2; exit 4; }
    command -v pip3 >/dev/null 2>&1 || { echo "Executable \"pip3\" couldn't be found. Don't use --no-dependencies option. Exiting." >&2; exit 5; }
  fi

  # create rest of list of arguments for rfrtools call
  rfrtools_options+=("$selectedbranch")
  [[ $usepython3exec = "true" ]] && rfrtools_options+=("--use-python3-exe-too")
  [[ $updaterepo = "true" ]] && rfrtools_options+=("--update-aptget")
  [[ $installdependencies = "true" ]] && rfrtools_options+=("--install-deb-deps")
  [[ $install_pkg_rfrtools = "true" ]] && rfrtools_options+=("--install-python-package")

  # create list of arguments for script_tools call
  declare -ga scriptools_options=("$selectedbranch")

  echo "Using \"$selectedbranch\" branch"
  echo "Options used for RFR_Tools script: \"${rfrtools_options[@]}\""
  echo "Options used for script_tools script: \"${scriptools_options[@]}\""
}

#################################################
## Cloning GoPiGo3, Script_Tools & RFR_Tools ####
#################################################

# called way down below
install_scriptools_and_rfrtools() {
<<<<<<< HEAD
=======
  # update script_tools
  curl --silent -kL https://raw.githubusercontent.com/DexterInd/script_tools/$selectedbranch/install_script_tools.sh > $PIHOME/.tmp_script_tools.sh
  echo "Installing script_tools. This might take a while.."
  bash $PIHOME/.tmp_script_tools.sh $selectedbranch > /dev/null
  ret_val=$?
  rm $PIHOME/.tmp_script_tools.sh
  if [[ $ret_val -ne 0 ]]; then
    echo "script_tools failed installing with exit code $ret_val. Exiting."
    exit 6
  fi
  # needs to be sourced from here when we call this as a standalone
  source $DEXTERSCRIPT/functions_library.sh
  feedback "Done installing script_tools"
>>>>>>> e82cb57c

  # if rfrtools is not bypassed then install it
  if [[ $install_rfrtools = "true" ]]; then
    curl --silent -kL https://raw.githubusercontent.com/DexterInd/RFR_Tools/$selectedbranch/scripts/install_tools.sh > $PIHOME/.tmp_rfrtools.sh
    echo "Installing RFR_Tools. This might take a while.."
    bash $PIHOME/.tmp_rfrtools.sh ${rfrtools_options[@]} # > /dev/null
    ret_val=$?
    rm $PIHOME/.tmp_rfrtools.sh
    if [[ $ret_val -ne 0 ]]; then
      echo "RFR_Tools failed installing with exit code $ret_val. Exiting."
      exit 7
    fi
    echo "Done installing RFR_Tools"
  fi
<<<<<<< HEAD

  # update script_tools
  curl --silent -kL https://raw.githubusercontent.com/DexterInd/script_tools/$selectedbranch/install_script_tools.sh > $PIHOME/.tmp_script_tools.sh
  echo "Installing script_tools. This might take a while.."
  bash $PIHOME/.tmp_script_tools.sh $selectedbranch > /dev/null
  ret_val=$?
  rm $PIHOME/.tmp_script_tools.sh
  if [[ $ret_val -ne 0 ]]; then
    echo "script_tools failed installing with exit code $ret_val. Exiting."
    exit 6
  fi
  # needs to be sourced from here when we call this as a standalone
  source $DEXTERSCRIPT/functions_library.sh
  feedback "Done installing script_tools"
=======
>>>>>>> e82cb57c
}

# called way down bellow
clone_gopigo3() {
  # $DEXTER_PATH is still only available for the pi user
  # shortly after this, we'll make it work for any user
  sudo mkdir -p $DEXTER_PATH
  sudo chown pi:pi -R $DEXTER_PATH
  cd $DEXTER_PATH
  # it's simpler and more reliable (for now) to just delete the repo and clone a new one
  # otherwise, we'd have to deal with all the intricacies of git
  sudo rm -rf $GOPIGO3_DIR
  git clone --quiet --depth=1 -b $selectedbranch https://github.com/DexterInd/GoPiGo3.git
  cd $GOPIGO3_DIR
}

################################################
##### Install Python Packages & Services #######
################################################

# called by <<install_python_pkgs_and_dependencies>>
install_python_packages() {
  [[ $systemwide = "true" ]] && sudo python setup.py install \
              && [[ $usepython3exec = "true" ]] && sudo python3 setup.py install
  [[ $userlocal = "true" ]] && python setup.py install --user \
              && [[ $usepython3exec = "true" ]] && python3 setup.py install --user
  [[ $envlocal = "true" ]] && python setup.py install \
              && [[ $usepython3exec = "true" ]] && python3 setup.py install
}

# called by <<install_python_pkgs_and_dependencies>>
remove_python_packages() {
  # the 1st and only argument
  # takes the name of the package that needs to removed
  rm -f $PIHOME/.pypaths

  # get absolute path to python package
  # saves output to file because we want to have the syntax highlight working
  # does this for both root and the current user because packages can be either system-wide or local
  # later on the strings used with the python command can be put in just one string that gets used repeatedly
  python -c "import pkgutil; import os; \
              eggs_loader = pkgutil.find_loader('$1'); found = eggs_loader is not None; \
              output = os.path.dirname(os.path.realpath(eggs_loader.get_filename('$1'))) if found else ''; print(output);" >> $PIHOME/.pypaths
  sudo python -c "import pkgutil; import os; \
              eggs_loader = pkgutil.find_loader('$1'); found = eggs_loader is not None; \
              output = os.path.dirname(os.path.realpath(eggs_loader.get_filename('$1'))) if found else ''; print(output);" >> $PIHOME/.pypaths
  if [[ $usepython3exec = "true" ]]; then
    python3 -c "import pkgutil; import os; \
                eggs_loader = pkgutil.find_loader('$1'); found = eggs_loader is not None; \
                output = os.path.dirname(os.path.realpath(eggs_loader.get_filename('$1'))) if found else ''; print(output);" >> $PIHOME/.pypaths
    sudo python3 -c "import pkgutil; import os; \
                eggs_loader = pkgutil.find_loader('$1'); found = eggs_loader is not None; \
                output = os.path.dirname(os.path.realpath(eggs_loader.get_filename('$1'))) if found else ''; print(output);" >> $PIHOME/.pypaths
  fi

  # removing eggs for $1 python package
  # ideally, easy-install.pth needs to be adjusted too
  # but pip seems to know how to handle missing packages, which is okay
  while read path;
  do
    if [ ! -z "${path}" -a "${path}" != " " ]; then
      echo "Removing ${path} egg"
      sudo rm -f "${path}"
    fi
  done < $PIHOME/.pypaths
}

# called way down bellow
install_python_pkgs_and_dependencies() {
  # installing dependencies if required
  if [[ $installdependencies = "true" ]]; then
    pushd $GOPIGO3_DIR/Install > /dev/null
    sudo bash ./install.sh
    popd > /dev/null
  fi

  feedback "Removing \"$REPO_PACKAGE\" to make space for the new one"
  remove_python_packages "$REPO_PACKAGE"

  # installing the package itself
  pushd $GOPIGO3_DIR/Software/Python > /dev/null
  install_python_packages
  popd > /dev/null

  # install control panel on desktop
  if [[ -d $PIHOME/Desktop ]]; then
    cp $GOPIGO3_DIR/Software/Python/Examples/Control_Panel/gopigo3_control_panel.desktop $PIHOME/Desktop/gopigo3_control_panel.desktop
  fi

  # install the pre-compiled OpenOCD packaged with GoPiGo3
  sudo bash $GOPIGO3_DIR/Firmware/openocd/install_openocd_compiled.sh
}

# called way down bellow
install_gopigp3_power_service() {
  # Install the system services
  sudo cp $GOPIGO3_DIR/Install/gpg3_power.service /etc/systemd/system
  sudo chmod 644 /etc/systemd/system/gpg3_power.service
  sudo systemctl daemon-reload
  sudo systemctl enable gpg3_power.service
  sudo systemctl start gpg3_power.service
}

################################################
######## Call all functions - main part ########
################################################

check_if_run_with_pi
parse_cmdline_arguments "$@"
install_scriptools_and_rfrtools
clone_gopigo3
install_python_pkgs_and_dependencies
install_gopigp3_power_service

exit 0<|MERGE_RESOLUTION|>--- conflicted
+++ resolved
@@ -149,8 +149,6 @@
 
 # called way down below
 install_scriptools_and_rfrtools() {
-<<<<<<< HEAD
-=======
   # update script_tools
   curl --silent -kL https://raw.githubusercontent.com/DexterInd/script_tools/$selectedbranch/install_script_tools.sh > $PIHOME/.tmp_script_tools.sh
   echo "Installing script_tools. This might take a while.."
@@ -164,7 +162,6 @@
   # needs to be sourced from here when we call this as a standalone
   source $DEXTERSCRIPT/functions_library.sh
   feedback "Done installing script_tools"
->>>>>>> e82cb57c
 
   # if rfrtools is not bypassed then install it
   if [[ $install_rfrtools = "true" ]]; then
@@ -179,23 +176,6 @@
     fi
     echo "Done installing RFR_Tools"
   fi
-<<<<<<< HEAD
-
-  # update script_tools
-  curl --silent -kL https://raw.githubusercontent.com/DexterInd/script_tools/$selectedbranch/install_script_tools.sh > $PIHOME/.tmp_script_tools.sh
-  echo "Installing script_tools. This might take a while.."
-  bash $PIHOME/.tmp_script_tools.sh $selectedbranch > /dev/null
-  ret_val=$?
-  rm $PIHOME/.tmp_script_tools.sh
-  if [[ $ret_val -ne 0 ]]; then
-    echo "script_tools failed installing with exit code $ret_val. Exiting."
-    exit 6
-  fi
-  # needs to be sourced from here when we call this as a standalone
-  source $DEXTERSCRIPT/functions_library.sh
-  feedback "Done installing script_tools"
-=======
->>>>>>> e82cb57c
 }
 
 # called way down bellow
