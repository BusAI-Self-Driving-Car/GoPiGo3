--- conflicted
+++ resolved
@@ -1060,10 +1060,7 @@
                 pivotsensors = PivotPiScratch.handlePivotPi(msg)
                 # print "Back from PivotPi",pivotsensors
                 s.sensorupdate(pivotsensors)
-<<<<<<< HEAD
-=======
-
->>>>>>> 3d7b8e81
+
             # DI SENSORS
             elif disensors_available and diSensorsScratch.isDiSensorsMsg(msg):
                 disensors = diSensorsScratch.handleDiSensors(msg)
