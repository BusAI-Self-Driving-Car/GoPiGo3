#!/usr/bin/env python
from __future__ import print_function
from __future__ import division
# from builtins import input

import sys
# import tty
# import select
import time
import os
import math
from I2C_mutex import Mutex
import easysensors
try:
    from di_sensors import easy_distance_sensor
except ImportError as e:
    # It is quite possible to use the GPG3 without having the di_sensors repo installed
    pass
except Exception as e:
    print("Importing di_sensors error: {}".format(e))


mutex = Mutex(debug=False)


hardware_connected = True
try:
    import gopigo3
except ImportError:
    hardware_connected = False
    print("Cannot import gopigo3 library")
except Exception as e:
    hardware_connected = False
    print("Unknown issue while importing gopigo3")
    print(e)

# try:
#     from line_follower import line_sensor
#     from line_follower import scratch_line

#     # is_line_follower_accessible not really used, just in case
#     is_line_follower_accessible = True
# except:
#     try:
#         sys.path.insert(0, '/home/pi/GoPiGo/Software/Python/line_follower')
#         import line_sensor
#         import scratch_line
#         is_line_follower_accessible = True
#     except:
#         is_line_follower_accessible = False

##########################


def debug(in_str):
    if False:
        print(in_str)

#####################################################################
#
# EASYGOPIGO3
#
#####################################################################


class EasyGoPiGo3(gopigo3.GoPiGo3):
    """
    This class is used for controlling a `GoPiGo3`_ robot.

    With this class you can do the following things with your `GoPiGo3`_:

     * Drive your robot in any number of directions.
     * Have precise control over the direction of the robot.
     * Set the speed of the robot.
     * Turn *on* or *off* the blinker LEDs.
     * Control the `GoPiGo3`_' Dex's *eyes*, *color* and so on ...

     .. needs revisiting

     .. warning::

         Without a battery pack connected to the `GoPiGo3`_, the robot won't move.

    """

    def __init__(self, use_mutex=False):
        """
        This constructor sets the variables to the following values:

        :param bool use_mutex = False: When using multiple threads/processes that access the same resource/device, mutex has to be enabled.
        :var int speed = 300: The speed of the motors should go between **0-1000** DPS.
        :var tuple(int,int,int) left_eye_color = (0,255,255): Set Dex's left eye color to **turqoise**.
        :var tuple(int,int,int) right_eye_color = (0,255,255): Set Dex's right eye color to **turqoise**.
        :var int DEFAULT_SPEED = 300: Starting speed value: not too fast, not too slow.
        :raises IOError: When the GoPiGo3 is not detected. It also debugs a message in the terminal.
        :raises gopigo3.FirmwareVersionError: If the GoPiGo3 firmware needs to be updated. It also debugs a message in the terminal.
        :raises Exception: For any other kind of exceptions.

        """
        try:
            super(self.__class__, self).__init__()
        except IOError as e:
            print("FATAL ERROR:\nGoPiGo3 is not detected.")
            raise e
        except gopigo3.FirmwareVersionError as e:
            print("FATAL ERROR:\nTo update the firmware on Raspbian for Robots you need to run DI Software Update and choose Update Robot")
            raise e
        except Exception as e:
            raise e

        self.sensor_1 = None
        self.sensor_2 = None
        self.DEFAULT_SPEED = 300
        self.NO_LIMIT_SPEED = 1000
        self.set_speed(self.DEFAULT_SPEED)
        self.left_eye_color = (0, 255, 255)
        self.right_eye_color = (0, 255, 255)
        self.use_mutex = use_mutex

    def volt(self):
        """
        This method returns the battery voltage of the `GoPiGo3`_.

        :return: The battery voltage of the `GoPiGo3`_.
        :rtype: float

        """
        voltage = self.get_voltage_battery()
        return voltage

    def set_speed(self, in_speed):
        """
        This method sets the speed of the `GoPiGo3`_ specified by ``in_speed`` argument.

        The speed is measured in *DPS = degrees per second* of the robot's wheel(s).

        :param int in_speed: The speed at which the robot is set to run - speed between **0-1000** DPS.

        .. warning::

             **0-1000** DPS are the *preferred* speeds for the `GoPiGo3`_ robot.
             The speed variable can be basically set to any positive value, but factors like *voltage*, *load*, *battery amp rating*, etc, will determine the effective speed of the motors.

             Experiments should be run by every user, as each case is unique.

        """
        try:
            self.speed = int(in_speed)
        except:
            self.speed = self.DEFAULT_SPEED
        self.set_motor_limits(self.MOTOR_LEFT + self.MOTOR_RIGHT,
                              dps=self.speed)

    def get_speed(self):
        """
        Use this method for getting the speed of your `GoPiGo3`_.

        :return: The speed of the robot measured between **0-1000** DPS.
        :rtype: int

        """
        return int(self.speed)

    def reset_speed(self):
        """
        This method resets the speed to its original value.

        """
        self.set_speed(self.DEFAULT_SPEED)

    def stop(self):
        """
        This method stops the `GoPiGo3`_ from moving.
        It brings the `GoPiGo3`_ to a full stop.

        .. note::

             This method is used in conjuction with the following methods:

                 * :py:meth:`~easygopigo3.EasyGoPiGo3.backward`
                 * :py:meth:`~easygopigo3.EasyGoPiGo3.right`
                 * :py:meth:`~easygopigo3.EasyGoPiGo3.left`
                 * :py:meth:`~easygopigo3.EasyGoPiGo3.forward`

        """
        self.set_motor_dps(self.MOTOR_LEFT + self.MOTOR_RIGHT, 0)

    def forward(self):
        """
        Move the `GoPiGo3`_ forward.

        For setting the motor speed, use :py:meth:`~easygopigo3.EasyGoPiGo3.set_speed`.
        Default ``speed`` is set to **300** - see :py:meth:`~easygopigo3.EasyGoPiGo3.__init__`.

        """
        self.set_motor_dps(self.MOTOR_LEFT + self.MOTOR_RIGHT,
                           self.NO_LIMIT_SPEED)

    def drive_cm(self, dist, blocking=True):
        """
        Move the `GoPiGo3`_ forward / backward for ``dist`` amount of centimeters.

        | For moving the `GoPiGo3`_ robot forward, the ``dist`` parameter has to be *positive*.
        | For moving the `GoPiGo3`_ robot backward, the ``dist`` parameter has to be *negative*.

        :param float dist: The distance in ``cm`` the `GoPiGo3`_ has to move.
        :param boolean blocking = True: Set it as a blocking or non-blocking method.

        ``blocking`` parameter can take the following values:

             * ``True`` so that the method will wait for the `GoPiGo3`_ robot to finish moving.
             * ``False`` so that the method will exit immediately while the `GoPiGo3`_ robot will continue moving.

        """
        # dist is in cm
        # if dist is negative, this becomes a backward move

        dist_mm = dist * 10

        # the number of degrees each wheel needs to turn
        WheelTurnDegrees = ((dist_mm / self.WHEEL_CIRCUMFERENCE) * 360)

        # get the starting position of each motor
        StartPositionLeft = self.get_motor_encoder(self.MOTOR_LEFT)
        StartPositionRight = self.get_motor_encoder(self.MOTOR_RIGHT)

        self.set_motor_position(self.MOTOR_LEFT,
                                (StartPositionLeft + WheelTurnDegrees))
        self.set_motor_position(self.MOTOR_RIGHT,
                                (StartPositionRight + WheelTurnDegrees))

        if blocking:
            while self.target_reached(
                    StartPositionLeft + WheelTurnDegrees,
                    StartPositionRight + WheelTurnDegrees) is False:
                time.sleep(0.1)

    def drive_inches(self, dist, blocking=True):
        """
        Move the `GoPiGo3`_ forward / backward for ``dist`` amount of inches.

        | For moving the `GoPiGo3`_ robot forward, the ``dist`` parameter has to be *positive*.
        | For moving the `GoPiGo3`_ robot backward, the ``dist`` parameter has to be *negative*.

        :param float dist: The distance in ``inches`` the `GoPiGo3`_ has to move.
        :param boolean blocking = True: Set it as a blocking or non-blocking method.

        ``blocking`` parameter can take the following values:

             * ``True`` so that the method will wait for the `GoPiGo3`_ robot to finish moving.
             * ``False`` so that the method will exit immediately while the `GoPiGo3`_ robot will continue moving.

        """
        self.drive_cm(dist * 2.54, blocking)

    def drive_degrees(self, degrees, blocking=True):
        """
        Move the `GoPiGo3`_ forward / backward for ``degrees / 360`` wheel rotations.

        | For moving the `GoPiGo3`_ robot forward, the ``degrees`` parameter has to be *positive*.
        | For moving the `GoPiGo3`_ robot backward, the ``degrees`` parameter has to be *negative*.

        :param float degrees: Distance based on how many wheel rotations are made. Calculated by ``degrees / 360``.
        :param boolean blocking = True: Set it as a blocking or non-blocking method.

        ``blocking`` parameter can take the following values:

             * ``True`` so that the method will wait for the `GoPiGo3`_ robot to finish rotating.
             * ``False`` so that the method will exit immediately while the `GoPiGo3`_ robot will continue rotating.

        For instance, the following function call is going to drive the `GoPiGo3`_ robot forward for *310 / 360* wheel rotations, which equates to aproximately *86%*
        of the `GoPiGo3`_'s wheel circumference.

        .. code-block:: python

            gpg3_obj.drive_degrees(310)

        On the other hand, changing the polarity of the argument we're passing, is going to make the `GoPiGo3`_ robot move backward.

        .. code-block:: python

            gpg3_obj.drive_degrees(-30.5)

        This line of code makes the `GoPiGo3`_ robot go backward for *30.5 / 360* rotations, which is roughly *8.5%* of the `GoPiGo3`_'s wheel circumference.

        """
        # these degrees are meant to be wheel rotations.
        # 360 degrees would be a full wheel rotation
        # not the same as turn_degrees() which is a robot rotation
        # degrees is in degrees, not radians
        # if degrees is negative, this becomes a backward move

        # get the starting position of each motor
        StartPositionLeft = self.get_motor_encoder(self.MOTOR_LEFT)
        StartPositionRight = self.get_motor_encoder(self.MOTOR_RIGHT)

        self.set_motor_position(self.MOTOR_LEFT,
                                (StartPositionLeft + degrees))
        self.set_motor_position(self.MOTOR_RIGHT,
                                (StartPositionRight + degrees))


        if blocking:
            while self.target_reached(
                    StartPositionLeft + degrees,
                    StartPositionRight + degrees) is False:
                time.sleep(0.1)
        return


    def backward(self):
        """
        Move the `GoPiGo3`_ backward.

        For setting the motor speed, use :py:meth:`~easygopigo3.EasyGoPiGo3.set_speed`.
        Default ``speed`` is set to ``300`` - see :py:meth:`~easygopigo3.EasyGoPiGo3.__init__`.

        """
        self.set_motor_dps(self.MOTOR_LEFT + self.MOTOR_RIGHT,
<<<<<<< HEAD
                           self.get_speed() * -1)
=======
                           self.NO_LIMIT_SPEED * -1)
>>>>>>> 124bb032

    def right(self):
        """
        Move the `GoPiGo3`_ to the right.

        For setting the motor speed, use :py:meth:`~easygopigo3.EasyGoPiGo3.set_speed`.
        Default ``speed`` is set to **300** - see :py:meth:`~easygopigo3.EasyGoPiGo3.__init__`.

        .. important::
             | The robot will activate only the left motor, whilst the right motor will be completely stopped.
             | This causes the robot to rotate in very short circles.

        """
<<<<<<< HEAD
        self.set_motor_dps(self.MOTOR_LEFT, self.get_speed())
=======
        self.set_motor_dps(self.MOTOR_LEFT, self.NO_LIMIT_SPEED)
>>>>>>> 124bb032
        self.set_motor_dps(self.MOTOR_RIGHT, 0)

    def spin_right(self):
        """
        Rotate the `GoPiGo3` towards the right while staying on the same spot.

        This differs from the :py:meth:`~easygopigo3.EasyGoPiGo3.right` method as both wheels will be rotating but in different directions.
        This causes the robot to spin in place, as if doing a pirouette.

        For setting the motor speed, use :py:meth:`~easygopigo3.EasyGoPiGo3.set_speed`.
        Default ``speed`` is set to **300** - see :py:meth:`~easygopigo3.EasyGoPiGo3.__init__`.

        .. important::
             You can achieve the same effect by calling ``steer(100, -100)`` (method :py:meth:`~easygopigo3.EasyGoPiGo3.steer`).

        """
<<<<<<< HEAD
        self.set_motor_dps(self.MOTOR_LEFT, self.get_speed())
        self.set_motor_dps(self.MOTOR_RIGHT, self.get_speed()* -1)
=======
        self.set_motor_dps(self.MOTOR_LEFT, self.NO_LIMIT_SPEED)
        self.set_motor_dps(self.MOTOR_RIGHT, self.NO_LIMIT_SPEED * -1)
>>>>>>> 124bb032

    def left(self):
        """
        Move the `GoPiGo3`_ to the left.

        For setting the motor speed, use :py:meth:`~easygopigo3.EasyGoPiGo3.set_speed`.
        Default ``speed`` is set to **300** - see :py:meth:`~easygopigo3.EasyGoPiGo3.__init__`.

        .. important::
             | The robot will activate only the right motor, whilst the left motor will be completely stopped.
             | This causes the robot to rotate in very short circles.

        """
        self.set_motor_dps(self.MOTOR_LEFT, 0)
<<<<<<< HEAD
        self.set_motor_dps(self.MOTOR_RIGHT, self.get_speed())
=======
        self.set_motor_dps(self.MOTOR_RIGHT, self.NO_LIMIT_SPEED)
>>>>>>> 124bb032

    def spin_left(self):
        """
        Rotate the `GoPiGo3` towards the left while staying on the same spot.

        This differs from the :py:meth:`~easygopigo3.EasyGoPiGo3.left` method as both wheels will be rotating but in different directions. 
        This causes the robot to spin in place, as if doing a pirouette.

        For setting the motor speed, use :py:meth:`~easygopigo3.EasyGoPiGo3.set_speed`.
        Default ``speed`` is set to **300** - see :py:meth:`~easygopigo3.EasyGoPiGo3.__init__`.

        .. important::
             You can achieve the same effect by calling ``steer(-100, 100)`` (method :py:meth:`~easygopigo3.EasyGoPiGo3.steer`).

        """
<<<<<<< HEAD
        self.set_motor_dps(self.MOTOR_LEFT, self.get_speed() * -1)
        self.set_motor_dps(self.MOTOR_RIGHT, self.get_speed() )
=======
        self.set_motor_dps(self.MOTOR_LEFT, self.NO_LIMIT_SPEED * -1)
        self.set_motor_dps(self.MOTOR_RIGHT, self.NO_LIMIT_SPEED )
>>>>>>> 124bb032

    def steer(self, left_percent, right_percent):
        """
        Control each motor in order to get a variety of turning movements.

        Each motor is assigned a percentage of the current speed value. 
        While there is no limit on the values of ``left_percent`` and ``right_percent`` parameters,
        they are expected to be between **-100** and **100**.

        :param int left_percent: Percentage of current speed value that gets applied to left motor. The range is between **-100** (for backward rotation) and **100** (for forward rotation).
        :param int right_percent: Percentage of current speed value that gets applied to right motor. The range is between **-100** (for backward rotation) and **100** (for forward rotation).

        For setting the motor speed, use :py:meth:`~easygopigo3.EasyGoPiGo3.set_speed`.
        Default ``speed`` is set to **300** - see :py:meth:`~easygopigo3.EasyGoPiGo3.__init__`.

        .. important::
             Setting both ``left_percent`` and ``right_percent`` parameters to **100** will result in the same behavior as the :py:meth:`~easygopigo3.EasyGoPiGo3.forward` method.
             The other behavior for :py:meth:`~easygopigo3.EasyGoPiGo3.backward` method will be experienced if both parameters are set to **-100**.
             
             Setting both ``left_percent`` and ``right_percent`` to **0** will stop the GoPiGo from moving.

        """
<<<<<<< HEAD
        self.set_motor_dps(self.MOTOR_LEFT, self.get_speed() * left_percent / 100)
        self.set_motor_dps(self.MOTOR_RIGHT, self.get_speed() * right_percent / 100)
=======
        self.set_motor_dps(self.MOTOR_LEFT, self.NO_LIMIT_SPEED * left_percent / 100)
        self.set_motor_dps(self.MOTOR_RIGHT, self.NO_LIMIT_SPEED * right_percent / 100)
>>>>>>> 124bb032



    def orbit(self, degrees, radius_cm=0, blocking=True):
        """
<<<<<<< HEAD
        Control the GoPiGo so it will orbit around an object

        :param int degrees: Degrees to steer. **360** for full rotation. Negative for left turn.
        :param int radius_cm: Radius in `cm` of the circle to drive. Default is **0** (turn in place).
        :param boolean blocking = True: Set it as a blocking or non-blocking method.
=======
        Control the GoPiGo so it will orbit around an object.  
        
        :param int degrees: Degrees to steer. **360** for full rotation. Negative for left turn.
        :param int radius_cm: Radius in `cm` of the circle to drive. Default is **0** (turn in place).
        :param boolean blocking = True: Set it as a blocking or non-blocking method.

        .. important:: 
           Note that while in non-blocking mode the speed cannot be changed before the end of the orbit as it would negate all orbit calculations. 
           After a non-blocking call, :py:meth:`~easygopigo3.EasyGoPiGo3.set_speed` has to be called before any other movement.

>>>>>>> 124bb032
        """
        speed = self.get_speed()
        radius = radius_cm * 10

        # the total distance to drive in mm
        drive_distance = math.pi * abs(radius) * abs(degrees) / 180 # / 180 is shorter than radius * 2 / 360
        
        # the distance in mm to add to one motor and subtract from the other
        drive_difference = ((self.WHEEL_BASE_CIRCUMFERENCE * degrees) / 360)
        
        # the number of degrees each wheel needs to turn on average to get the necessary distance 
        distance_degrees = ((drive_distance / self.WHEEL_CIRCUMFERENCE) * 360)
        
        # the difference between motor travel in degrees
        difference_degrees = ((drive_difference / self.WHEEL_CIRCUMFERENCE) * 360)
        
        # the distance each wheel needs to turn
        left_target  = (distance_degrees + difference_degrees)
        right_target = (distance_degrees - difference_degrees)
        
        # if it's a left turn
        if degrees < 0:
            MOTOR_FAST = self.MOTOR_RIGHT
            MOTOR_SLOW = self.MOTOR_LEFT
            fast_target = right_target
            slow_target = left_target
        else:
            MOTOR_FAST = self.MOTOR_LEFT
            MOTOR_SLOW = self.MOTOR_RIGHT
            fast_target = left_target
            slow_target = right_target
        
        # determine driving direction from the speed
        direction = 1
<<<<<<< HEAD
        if speed < 0:
            direction = -1
            speed = -speed
        
        # calculate the motor speed for each motor
        fast_speed = speed
        slow_speed = abs((speed * slow_target) / fast_target)
=======
        speed_with_direction = speed
        if speed < 0:
            direction = -1
            speed_with_direction = -speed
        
        # calculate the motor speed for each motor
        fast_speed = speed_with_direction
        slow_speed = abs((speed_with_direction * slow_target) / fast_target)
>>>>>>> 124bb032
        
        # set the motor speeds
        self.set_motor_limits(MOTOR_FAST, dps = fast_speed)
        self.set_motor_limits(MOTOR_SLOW, dps = slow_speed)
        
        # get the starting position of each motor
        StartPositionLeft = self.get_motor_encoder(self.MOTOR_LEFT)
        StartPositionRight = self.get_motor_encoder(self.MOTOR_RIGHT)
        
        # Set each motor target position
        self.set_motor_position(self.MOTOR_LEFT, (StartPositionLeft + (left_target * direction)))
        self.set_motor_position(self.MOTOR_RIGHT, (StartPositionRight + (right_target * direction)))
        
        if blocking:
            while self.target_reached(
                    StartPositionLeft + (left_target * direction),
                    StartPositionRight + (right_target * direction)) is False:
                time.sleep(0.1)
        
<<<<<<< HEAD
=======
            # reset to original speed once done
            # if non-blocking, then the user is responsible in resetting the speed
            self.set_speed(speed)
        
>>>>>>> 124bb032
        return


    def target_reached(self, left_target_degrees, right_target_degrees):
        """
        Checks if (*wheels have rotated for a given number of degrees*):

             * The left *wheel* has rotated for ``left_target_degrees`` degrees.
             * The right *wheel* has rotated for ``right_target_degrees`` degrees.

        If both conditions are met, it returns ``True``, otherwise it's ``False``.

        :param int left_target_degrees: Target degrees for the *left* wheel.
        :param int right_target_degrees: Target degrees for the *right* wheel.

        :return: Whether both wheels have reached their target.
        :rtype: boolean.

        For checking if the `GoPiGo3`_ robot has moved **forward** for ``360 / 360`` wheel rotations, we'd use the following code snippet.

        .. code-block:: python

            # both variables are measured in degrees
            left_motor_target = 360
            right_motor_target = 360

            # reset the encoders
            gpg3_obj.reset_encoders()
            # and make the robot move forward
            gpg3_obj.forward()

            while gpg3_obj.target_reached(left_motor_target, right_motor_target):
                # give the robot some time to move
                sleep(0.05)

            # now lets stop the robot
            # otherwise it would keep on going
            gpg3_obj.stop()

        On the other hand, for moving the `GoPiGo3`_ robot to the **right** for ``187 / 360`` wheel rotations of the left wheel, we'd use the following code snippet.

        .. code-block:: python

            # both variables are measured in degrees
            left_motor_target = 187
            right_motor_target = 0

            # reset the encoders
            gpg3_obj.reset_encoders()
            # and make the robot move to the right
            gpg3_obj.right()

            while gpg3_obj.target_reached(left_motor_target, right_motor_target):
                # give the robot some time to move
                sleep(0.05)

            # now lets stop the robot
            # otherwise it would keep on going
            gpg3_obj.stop()

        .. note::

            You *can* use this method in conjunction with the following methods:

                 * :py:meth:`~easygopigo3.EasyGoPiGo3.drive_cm`
                 * :py:meth:`~easygopigo3.EasyGoPiGo3.drive_inches`
                 * :py:meth:`~easygopigo3.EasyGoPiGo3.drive_degrees`

            when they are used in *non-blocking* mode.

            And almost *everytime* with the following ones:

                 * :py:meth:`~easygopigo3.EasyGoPiGo3.backward`
                 * :py:meth:`~easygopigo3.EasyGoPiGo3.right`
                 * :py:meth:`~easygopigo3.EasyGoPiGo3.left`
                 * :py:meth:`~easygopigo3.EasyGoPiGo3.forward`

        """
        tolerance = 5
        min_left_target = left_target_degrees - tolerance
        max_left_target = left_target_degrees + tolerance
        min_right_target = right_target_degrees - tolerance
        max_right_target = right_target_degrees + tolerance

        current_left_position = self.get_motor_encoder(self.MOTOR_LEFT)
        current_right_position = self.get_motor_encoder(self.MOTOR_RIGHT)

        if current_left_position > min_left_target and \
           current_left_position < max_left_target and \
           current_right_position > min_right_target and \
           current_right_position < max_right_target:
            return True
        else:
            return False

    def reset_encoders(self, blocking=True):
        """
        Resets both the encoders back to **0**.

        :param boolean blocking = True: Set it as a blocking or non-blocking method.

        ``blocking`` parameter can take the following values:

             * ``True`` so that the method will wait for the `GoPiGo3`_ motors to finish resetting.
             * ``False`` so that the method will exit immediately while the `GoPiGo3`_ motors will continue to reset. Sending another motor command to the motors while the reset is under way might lead to confusing behavior.

        """
        self.set_motor_power(self.MOTOR_LEFT + self.MOTOR_RIGHT, 0)
        left_target = self.get_motor_encoder(self.MOTOR_LEFT)
        right_target = self.get_motor_encoder(self.MOTOR_RIGHT)
        self.offset_motor_encoder(self.MOTOR_LEFT, left_target)
        self.offset_motor_encoder(self.MOTOR_RIGHT, right_target)

        motor_left_previous = None
        motor_right_previous = None

        if blocking:
            # Note to self. using target_reached() here didn't work.
            # So instead let's keep waiting till the motors stop moving
            while motor_left_previous != self.MOTOR_LEFT or motor_right_previous != self.MOTOR_RIGHT:
                motor_left_previous = self.MOTOR_LEFT
                motor_right_previous = self.MOTOR_RIGHT
                time.sleep(0.025)


    def read_encoders(self):
        """
        Reads the encoders' position in degrees. 360 degrees represent 1 full rotation (or 360 degrees) of a wheel.

        :returns: A tuple containing the position in degrees of each encoder. The 1st element is for the left motor and the 2nd is for the right motor.
        :rtype: tuple(int,int)

        """

        left_encoder = self.get_motor_encoder(self.MOTOR_LEFT)
        right_encoder = self.get_motor_encoder(self.MOTOR_RIGHT)
        encoders = (left_encoder, right_encoder)

        return encoders

    def read_encoders_average(self, units="cm"):
        """
        Reads the encoders' position in degrees. 360 degrees represent 1 full rotation (or 360 degrees) of a wheel.

        :param string units: By default it's "cm", but it could also be "in" for inches. Anything else will return raw encoder average.

        :returns: The average of the two wheel encoder values.
        :rtype: int
        """

        left, right = self.read_encoders()
        average = (left+right)/2
        if units=="cm":
            average = ((average / 360 ) * self.WHEEL_CIRCUMFERENCE) / 10
        elif units=="in" or units=="inches" or units=="inch":
            average = ((average / 360 ) * self.WHEEL_CIRCUMFERENCE) / (10 * 2.54)
        else:
            pass
            # do no conversion
        return average

    def turn_degrees(self, degrees, blocking=True):
        """
        Makes the `GoPiGo3`_ robot turn at a specific angle while staying in the same spot.

        :param float degrees: The angle in degress at which the `GoPiGo3`_ has to turn. For rotating the robot to the left, ``degrees`` has to negative, and make it turn to the right, ``degrees`` has to be positive.
        :param boolean blocking = True: Set it as a blocking or non-blocking method.

        ``blocking`` parameter can take the following values:

             * ``True`` so that the method will wait for the `GoPiGo3`_ robot to finish moving.
             * ``False`` so that the method will exit immediately while the `GoPiGo3`_ robot will continue moving.

        In order to better understand what does this method do, let's take a look at the following graphical representation.

        .. image:: ../images/gpg3_robot.svg

        In the image, we have multiple identifiers:

             * The "*heading*": it represents the robot's heading. By default, "rotating" the robot by 0 degrees is going to make the robot stay in place.
             * The "*wheel circle circumference*": this is the circle that's described by the 2 motors moving in opposite direction.
             * The "*GoPiGo3*": the robot we're playing with. The robot's body isn't draw in this representation as it's not the main focus here.
             * The "*wheels*": these are just the `GoPiGo3`_'s wheels - selfexplanatory.

        The effect of this class method is that the `GoPiGo3`_ will rotate in the same spot (depending on ``degrees`` parameter), while the wheels will be describing a perfect circle.

        So, in order to calculate how much the motors have to spin, we divide the *angle* (at which we want to rotate the robot) by 360 degrees and we get a float number between 0 and 1 (think of it as a percentage).
        We then multiply this value with the *wheel circle circumference* (which is the circumference of the circle the robot's wheels describe when rotating in the same place).


        At the end we get the distance each wheel has to travel in order to rotate the robot by ``degrees`` degrees.

        """
        # this is the method to use if you want the robot to turn 90 degrees
        # or any other amount. This method is based on robot orientation
        # and not wheel rotation
        # the distance in mm that each wheel needs to travel
        WheelTravelDistance = ((self.WHEEL_BASE_CIRCUMFERENCE * degrees) / 360)

        # the number of degrees each wheel needs to turn
        WheelTurnDegrees = ((WheelTravelDistance / self.WHEEL_CIRCUMFERENCE) *
                            360)

        # get the starting position of each motor
        StartPositionLeft = self.get_motor_encoder(self.MOTOR_LEFT)
        StartPositionRight = self.get_motor_encoder(self.MOTOR_RIGHT)

        # Set each motor target
        self.set_motor_position(self.MOTOR_LEFT,
                                (StartPositionLeft + WheelTurnDegrees))
        self.set_motor_position(self.MOTOR_RIGHT,
                                (StartPositionRight - WheelTurnDegrees))

        if blocking:
            while self.target_reached(
                    StartPositionLeft + WheelTurnDegrees,
                    StartPositionRight - WheelTurnDegrees) is False:
                time.sleep(0.1)


    def blinker_on(self, id):
        """
        Turns *ON* one of the 2 red blinkers that `GoPiGo3`_ has.

        :param int|str id: **0** / **1** for the right / left led or string literals can be used : ``"right"`` and ``"left"``.


        """
        if id == 1 or id == "left":
            self.set_led(self.LED_LEFT_BLINKER, 255)
        if id == 0 or id == "right":
            self.set_led(self.LED_RIGHT_BLINKER, 255)

    def blinker_off(self, id):
        """
        Turns *OFF* one of the 2 red blinkers that `GoPiGo3`_ has.

        :param int|str id: **0** / **1** for the right / left led or string literals can be used : ``"right"`` and ``"left"``.

        """
        if id == 1 or id == "left":
            self.set_led(self.LED_LEFT_BLINKER, 0)
        if id == 0 or id == "right":
            self.set_led(self.LED_RIGHT_BLINKER, 0)


    def led_on(self, id):
        """
        Turns *ON* one of the 2 red blinkers that `GoPiGo3`_ has.
        The same as :py:meth:`~easygopigo3.EasyGoPiGo3.blinker_on`.

        :param int|str id: **0** / **1** for the right / left led or string literals can be used : ``"right"``` and ``"left"``.

        """
        self.blinker_on(id)

    def led_off(self, id):
        """
        Turns *OFF* one of the 2 red blinkers that `GoPiGo3`_ has.
        The same as :py:meth:`~easygopigo3.EasyGoPiGo3.blinker_off`.

        :param int|str id: **0** / **1** for the right / left led or string literals can be used : ``"right"`` and ``"left"``.

        """
        self.blinker_off(id)


    def set_left_eye_color(self, color):
        """
        Sets the LED color for Dexter mascot's left eye.

        :param tuple(int,int,int) color: 8-bit RGB tuple that represents the left eye's color.
        :raises TypeError: When ``color`` parameter is not valid.

        .. important::

             After setting the eye's color, call :py:meth:`~easygopigo3.EasyGoPiGo3.open_left_eye` or :py:meth:`~easygopigo3.EasyGoPiGo3.open_eyes` to update the color,
             or otherwise the left eye's color won't change.

        """
        if isinstance(color, tuple) and len(color) == 3:
            self.left_eye_color = color
        else:
            raise TypeError("Eye color not valid")

    def set_right_eye_color(self, color):
        """
        Sets the LED color for Dexter mascot's right eye.

        :param tuple(int,int,int) color: 8-bit RGB tuple that represents the right eye's color.
        :raises TypeError: When ``color`` parameter is not valid.

        .. important::

             After setting the eye's color, call :py:meth:`~easygopigo3.EasyGoPiGo3.open_right_eye` or :py:meth:`~easygopigo3.EasyGoPiGo3.open_eyes` to update the color,
             or otherwise the right eye's color won't change.

        """
        if isinstance(color, tuple) and len(color) == 3:
            self.right_eye_color = color
        else:
            raise TypeError("Eye color not valid")

    def set_eye_color(self, color):
        """
        Sets the LED color for Dexter mascot's eyes.

        :param tuple(int,int,int) color: 8-bit RGB tuple that represents the eyes' color.
        :raises TypeError: When ``color`` parameter is not valid.

        .. important::

             After setting the eyes' color, call :py:meth:`~easygopigo3.EasyGoPiGo3.open_eyes` to update the color of both eyes,
             or otherwise the color won't change.

        """
        self.set_left_eye_color(color)
        self.set_right_eye_color(color)

    def open_left_eye(self):
        """
        Turns *ON* Dexter mascot's left eye.

        """
        self.set_led(self.LED_LEFT_EYE,
                     self.left_eye_color[0],
                     self.left_eye_color[1],
                     self.left_eye_color[2],
                    )

    def open_right_eye(self):
        """
        Turns *ON* Dexter mascot's right eye.

        """
        self.set_led(self.LED_RIGHT_EYE,
                     self.right_eye_color[0],
                     self.right_eye_color[1],
                     self.right_eye_color[2],
                    )

    def open_eyes(self):
        """
        Turns *ON* Dexter mascot's eyes.

        """
        self.open_left_eye()
        self.open_right_eye()

    def close_left_eye(self):
        """
        Turns *OFF* Dexter mascot's left eye.

        """
        self.set_led(self.LED_LEFT_EYE, 0, 0, 0)

    def close_right_eye(self):
        """
        Turns *OFF* Dexter mascot's right eye.

        """
        self.set_led(self.LED_RIGHT_EYE, 0, 0, 0)

    def close_eyes(self):
        """
        Turns *OFF* Dexter mascot's eyes.

        """
        self.close_left_eye()
        self.close_right_eye()

    def init_light_sensor(self, port="AD1"):
        """
        Initialises a :py:class:`~easysensors.LightSensor` object and then returns it.

        :param str port = "AD1": Can be either ``"AD1"`` or ``"AD2"``. By default it's set to be ``"AD1"``.
        :returns: An instance of the :py:class:`~easysensors.LightSensor` class and with the port set to ``port``'s value.

        The ``"AD1"`` and ``"AD2"`` ports are mapped to the following :ref:`hardware-ports-section`.

        The ``use_mutex`` parameter of the :py:meth:`~easygopigo3.EasyGoPiGo3.__init__` constructor is passed down to the constructor of :py:class:`~easysensors.LightSensor` class.

        """
        return easysensors.LightSensor(port, self, use_mutex=self.use_mutex)

    def init_sound_sensor(self, port="AD1"):
        """
        Initialises a :py:class:`~easysensors.SoundSensor` object and then returns it.

        :param str port = "AD1": Can be either ``"AD1"`` or ``"AD2"``. By default it's set to be ``"AD1"``.
        :returns: An instance of the :py:class:`~easysensors.SoundSensor` class and with the port set to ``port``'s value.

        The ``"AD1"`` and ``"AD2"`` ports are mapped to the following :ref:`hardware-ports-section`.

        The ``use_mutex`` parameter of the :py:meth:`~easygopigo3.EasyGoPiGo3.__init__` constructor is passed down to the constructor of :py:class:`~easysensors.SoundSensor` class.

        """
        return easysensors.SoundSensor(port, self, use_mutex=self.use_mutex)

    # def init_loudness_sensor(self, port = "AD1"):
    #     """
    #     | Initialises a :py:class:`~easysensors.LoudnessSensor` object and then returns it.
    #     """

    def init_loudness_sensor(self, port="AD1"):
        """
        Initialises a :py:class:`~easysensors.LoudnessSensor` object and then returns it.

        :param str port = "AD1": Can be either ``"AD1"`` or ``"AD2"``. By default it's set to be ``"AD1"``.
        :returns: An instance of the :py:class:`~easysensors.LoudnessSensor` class and with the port set to ``port``'s value.

        The ``"AD1"`` and ``"AD2"`` ports are mapped to the following :ref:`hardware-ports-section`.

        The ``use_mutex`` parameter of the :py:meth:`~easygopigo3.EasyGoPiGo3.__init__` constructor is passed down to the constructor of :py:class:`~easysensors.LoudnessSensor` class.

        """
        return easysensors.LoudnessSensor(port, self, use_mutex=self.use_mutex)


    def init_ultrasonic_sensor(self, port="AD1"):
        """
        Initialises a :py:class:`~easysensors.UltraSonicSensor` object and then returns it.

        :param str port = "AD1": Can be either ``"AD1"`` or ``"AD2"``. By default it's set to be ``"AD1"``.
        :returns: An instance of the :py:class:`~easysensors.UltraSonicSensor` class and with the port set to ``port``'s value.

        The ``"AD1"`` and ``"AD2"`` ports are mapped to the following :ref:`hardware-ports-section`.

        The ``use_mutex`` parameter of the :py:meth:`~easygopigo3.EasyGoPiGo3.__init__` constructor is passed down to the constructor of :py:class:`~easysensors.UltraSonicSensor` class.

        """
        return easysensors.UltraSonicSensor(port, self, use_mutex=self.use_mutex)

    def init_buzzer(self, port="AD1"):
        """
        Initialises a :py:class:`~easysensors.Buzzer` object and then returns it.

        :param str port = "AD1": Can be either ``"AD1"`` or ``"AD2"``. By default it's set to be ``"AD1"``.
        :returns: An instance of the :py:class:`~easysensors.Buzzer` class and with the port set to ``port``'s value.

        The ``"AD1"`` and ``"AD2"`` ports are mapped to the following :ref:`hardware-ports-section`.

        The ``use_mutex`` parameter of the :py:meth:`~easygopigo3.EasyGoPiGo3.__init__` constructor is passed down to the constructor of :py:class:`~easysensors.Buzzer` class.

        """
        return easysensors.Buzzer(port, self, use_mutex=self.use_mutex)

    def init_led(self, port="AD1"):
        """
        Initialises a :py:class:`~easysensors.Led` object and then returns it.

        :param str port = "AD1": Can be either ``"AD1"`` or ``"AD2"``. By default it's set to be ``"AD1"``.
        :returns: An instance of the :py:class:`~easysensors.Led` class and with the port set to ``port``'s value.

        The ``"AD1"`` and ``"AD2"`` ports are mapped to the following :ref:`hardware-ports-section`.

        The ``use_mutex`` parameter of the :py:meth:`~easygopigo3.EasyGoPiGo3.__init__` constructor is passed down to the constructor of :py:class:`~easysensors.Led` class.

        """
        return easysensors.Led(port, self, use_mutex=self.use_mutex)

    def init_button_sensor(self, port="AD1"):
        """
        Initialises a :py:class:`~easysensors.ButtonSensor` object and then returns it.

        :param str port = "AD1": Can be either ``"AD1"`` or ``"AD2"``. By default it's set to be ``"AD1"``.
        :returns: An instance of the :py:class:`~easysensors.ButtonSensor` class and with the port set to ``port``'s value.

        The ``"AD1"`` and ``"AD2"`` ports are mapped to the following :ref:`hardware-ports-section`.

        The ``use_mutex`` parameter of the :py:meth:`~easygopigo3.EasyGoPiGo3.__init__` constructor is passed down to the constructor of :py:class:`~easysensors.ButtonSensor` class.

        """
        return easysensors.ButtonSensor(port, self, use_mutex=self.use_mutex)

    def init_line_follower(self, port = "I2C"):
        """
        Initialises a :py:class:`~easysensors.LineFollower` object and then returns it.

        :param str port = "I2C": The only option for this parameter is ``"I2C"``. The default value for this parameter is already set to ``"I2C"``.
        :returns: An instance of the :py:class:`~easysensors.LineFollower` class and with the port set to ``port``'s value.

        The ``"I2C"`` ports are mapped to the following :ref:`hardware-ports-section`.

        .. tip::

             | The sensor can be connected to any of the I2C ports.
             | You can connect different I2C devices simultaneously provided that:

                * The I2C devices have different addresses.
                * The I2C devices are recognizeable by the `GoPiGo3`_ platform.

        The ``use_mutex`` parameter of the :py:meth:`~easygopigo3.EasyGoPiGo3.__init__` constructor is passed down to the constructor of :py:class:`~easysensors.LineFollower` class.

        """
        return easysensors.LineFollower(port, self, use_mutex=self.use_mutex)

    def init_servo(self, port = "SERVO1"):
        """
        Initialises a :py:class:`~easysensors.Servo` object and then returns it.

        :param str port = "SERVO1": Can be either ``"SERVO1"`` or ``"SERVO2"``. By default it's set to be ``"SERVO1"``.
        :returns: An instance of the :py:class:`~easysensors.Servo` class and with the port set to ``port``'s value.

        The ``"SERVO1"`` and ``"SERVO2"`` ports are mapped to the following :ref:`hardware-ports-section`.

        The ``use_mutex`` parameter of the :py:meth:`~easygopigo3.EasyGoPiGo3.__init__` constructor is passed down to the constructor of :py:class:`~easysensors.Servo` class.

        """
        return easysensors.Servo(port, self, use_mutex=self.use_mutex)

    def init_distance_sensor(self, port = "I2C"):
        """

        Initialises a :py:class:`~di_sensors.easy_distance_sensor.EasyDistanceSensor` object and then returns it.

        :param str port = "I2C": The only option for this parameter is ``"I2C"``. The parameter has ``"I2C"`` as a default value.
        :returns: An instance of the :py:class:`~di_sensors.easy_distance_sensor.EasyDistanceSensor` class and with the port set to ``port``'s value.
        :raises ImportError: When the :py:mod:`di_sensors` module can't be found. Check the `DI-Sensors`_ documentation on how to install the libraries.

        The ``"I2C"`` ports are mapped to the following :ref:`hardware-ports-section`.

        The ``use_mutex`` parameter of the :py:meth:`~easygopigo3.EasyGoPiGo3.__init__` constructor is passed down to the constructor of :py:class:`~di_sensors.easy_distance_sensor.EasyDistanceSensor` class.

        .. tip::

             | The sensor can be connected to any of the I2C ports.
             | You can connect different I2C devices simultaneously provided that:

                * The I2C devices have different addresses.
                * The I2C devices are recognizeable by the `GoPiGo3`_ platform.

        """
        try:
            return easy_distance_sensor.EasyDistanceSensor(use_mutex=self.use_mutex)
        except ImportError as e:
            print("DI Sensors are not installed: {}".format(e))
            raise


    def init_dht_sensor(self, sensor_type = 0):
        """
        Initialises a :py:class:`~easysensors.DHTSensor` object and then returns it.

        :param int sensor_type = 0: Choose ``sensor_type = 0`` when you have the blue-coloured DHT sensor or ``sensor_type = 1`` when it's white.
        :returns: An instance of the :py:class:`~easysensors.DHTSensor` class and with the port set to ``port``'s value.

        The ``use_mutex`` parameter of the :py:meth:`~easygopigo3.EasyGoPiGo3.__init__` constructor is passed down to the constructor of :py:class:`~easysensors.DHTSensor` class.

        .. important::

            The only port to which this device can be connected is the ``"SERIAL"`` port, so therefore, there's no need
            for a parameter which specifies the port of device because we've only got one available.

            The ``"SERIAL"`` port is mapped to the following :ref:`hardware-ports-section`.

        """
        return easysensors.DHTSensor(self, sensor_type, self.use_mutex)

    def init_remote(self, port="AD1"):
        """
        Initialises a :py:class:`~easysensors.Remote` object and then returns it.

        :param str port = "AD1": Can be set to either ``"AD1"`` or ``"AD2"``. Set by default to ``"AD1"``.
        :returns: An instance of the :py:class:`~easysensors.Remote` class and with the port set to ``port``'s value.

        The ``"AD1"`` port is mapped to the following :ref:`hardware-ports-section`.

        The ``use_mutex`` parameter of the :py:meth:`~easygopigo3.EasyGoPiGo3.__init__` constructor is passed down to the constructor of :py:class:`~easysensors.Remote` class.

        """
        return easysensors.Remote(port, self, self.use_mutex)

    def init_motion_sensor(self, port="AD1"):
        """
        Initialises a :py:class:`~easysensors.MotionSensor` object and then returns it

        :param str port = "AD1": Can be set to either ``"AD1"`` or ``"AD2"``. Set by default to ``"AD1"``.
        :returns: An instance of the :py:class:`~easysensors.MotionSensor` class and with the port set to ``port``'s value.

        The ``"AD1"`` port is mapped to the following :ref:`hardware-ports-section`.

        The ``use_mutex`` parameter of the :py:meth:`~easygopigo3.EasyGoPiGo3.__init__` constructor is passed down to the constructor of :py:class:`~easysensors.MotionSensor` class.

        """

        return easysensors.MotionSensor(port, self, self.use_mutex)


#########################################################################################
# The following functions are left behind for backward compatibility
# It would be best not to use them as they are only offered to support existing code
#########################################################################################
import warnings
deprecated_msg = "WARNING: Instantiating a {} this way is deprecated."

def old_instantiation(fct_to_call,
        sensor_description,
        port="I2C",
        gpg=None,
        use_mutex=False):
    if not isinstance(gpg, gopigo3.GoPiGo3):
        raise TypeError("Use a GoPiGo3 object for the gpg parameter.")
    if gpg.use_mutex != use_mutex and mutex.overall_mutex() == False :
        msg = "Invalid use of mutex: the GoPiGo3 {} mutex protection and the {} {}."
        raise ValueError(msg.format(
            "uses" if gpg.use_mutex else "does not use",
            sensor_description,
            "does" if use_mutex else "does not"))


    warnings.warn(deprecated_msg.format(sensor_description), DeprecationWarning)
    print(deprecated_msg.format(sensor_description))
    return fct_to_call(port=port)

def LightSensor(port="AD1", gpg=None, use_mutex = False):
    """
    Use :py:class:`easysensors.LightSensor` instead
    """
    if not isinstance(gpg, gopigo3.GoPiGo3):
        raise TypeError("Use a GoPiGo3 object for the gpg parameter.")
    return old_instantiation(gpg.init_light_sensor, "light sensor", port, gpg, use_mutex)

def SoundSensor(port="AD1", gpg=None, use_mutex = False):
    """
    Use :py:class:`easysensors.SoundSensor` instead
    """
    if not isinstance(gpg, gopigo3.GoPiGo3):
        raise TypeError("Use a GoPiGo3 object for the gpg parameter.")
    return old_instantiation(gpg.init_sound_sensor, "sound sensor", port, gpg, use_mutex)

def LoudnessSensor(port="AD1", gpg=None, use_mutex = False):
    """
    Use :py:class:`easysensors.LoudnessSensor` instead
    """
    if not isinstance(gpg, gopigo3.GoPiGo3):
        raise TypeError("Use a GoPiGo3 object for the gpg parameter.")
    return old_instantiation(gpg.init_loudness_sensor, "loudness sensor", port, gpg, use_mutex)

def UltraSonicSensor(port="AD1", gpg=None, use_mutex = False):
    """
    Use :py:class:`easysensors.UltraSonicSensor` instead
    """
    if not isinstance(gpg, gopigo3.GoPiGo3):
        raise TypeError("Use a GoPiGo3 object for the gpg parameter.")
    return old_instantiation(gpg.init_ultrasonic_sensor, "ultrasonic sensor", port, gpg, use_mutex)

def Buzzer(port="AD1", gpg=None, use_mutex = False):
    """
    Use :py:class:`easysensors.Buzzer` instead
    """
    if not isinstance(gpg, gopigo3.GoPiGo3):
        raise TypeError("Use a GoPiGo3 object for the gpg parameter.")
    return old_instantiation(gpg.init_buzzer, "buzzer", port, gpg, use_mutex)

def Led(port="AD1", gpg=None, use_mutex = False):
    """
    Use :py:class:`easysensors.Led` instead
    """
    if not isinstance(gpg, gopigo3.GoPiGo3):
        raise TypeError("Use a GoPiGo3 object for the gpg parameter.")
    return old_instantiation(gpg.init_led, "LED", port, gpg, use_mutex)

def MotionSensor(port="AD1", gpg=None, use_mutex = False):
    """
    Use :py:class:`easysensors.MotionSensor` instead
    """
    if not isinstance(gpg, gopigo3.GoPiGo3):
        raise TypeError("Use a GoPiGo3 object for the gpg parameter.")
    return old_instantiation(gpg.init_motion_sensor, "motion sensor", port, gpg, use_mutex)

def ButtonSensor(port="AD1", gpg=None, use_mutex=False):
    """
    Use :py:class:`easysensors.ButtonSensor` instead
    """
    if not isinstance(gpg, gopigo3.GoPiGo3):
        raise TypeError("Use a GoPiGo3 object for the gpg parameter.")
    return old_instantiation(gpg.init_button_sensor, "button sensor", port, gpg, use_mutex)

def Remote(port="AD1", gpg=None, use_mutex=False):
    """
    Use :py:class:`easysensors.Remote` instead
    """
    if not isinstance(gpg, gopigo3.GoPiGo3):
        raise TypeError("Use a GoPiGo3 object for the gpg parameter.")
    return old_instantiation(gpg.init_remote, "remote", port, gpg, use_mutex)

def LineFollower(port="I2C", gpg=None, use_mutex=False):
    """
    Use :py:class:`easysensors.LineFollower` instead
    """
    if not isinstance(gpg, gopigo3.GoPiGo3):
        raise TypeError("Use a GoPiGo3 object for the gpg parameter.")
    return old_instantiation(gpg.init_line_follower, "line follower", port, gpg, use_mutex)

def Servo(port="SERVO1", gpg=None, use_mutex=False):
    """
    Use :py:class:`easysensors.Servo` instead
    """
    if not isinstance(gpg, gopigo3.GoPiGo3):
        raise TypeError("Use a GoPiGo3 object for the gpg parameter.")
    return old_instantiation(gpg.init_servo, "servo", port, gpg, use_mutex)

def DistanceSensor(port="I2C", gpg=None, use_mutex=False):
    if not isinstance(gpg, gopigo3.GoPiGo3):
        raise TypeError("Use a GoPiGo3 object for the gpg parameter.")
    return old_instantiation(gpg.init_distance_sensor, "distance sensor", port, gpg, use_mutex)

def DHTSensor(gpg=None, sensor_type=0, use_mutex=False):
    """
    Use :py:class:`easysensors.DHTSensor` instead
    """
    if not isinstance(gpg, gopigo3.GoPiGo3):
        raise TypeError("Use a GoPiGo3 object for the gpg parameter.")

    if gpg.use_mutex != use_mutex:
        msg = "Invalid use of mutex: the GoPiGo3 {} mutex protection and the distance sensor {}."
        raise ValueError(msg.format(
            "uses" if gpg.use_mutex else "does not use",
            "does" if use_mutex else "does not"))

    warnings.warn(deprecated_msg.format(sensor_description), DeprecationWarning)
    print(deprecated_msg.format(sensor_description))
    return gpg.init_dht_sensor(sensor_type=sensor_type)<|MERGE_RESOLUTION|>--- conflicted
+++ resolved
@@ -317,11 +317,7 @@
 
         """
         self.set_motor_dps(self.MOTOR_LEFT + self.MOTOR_RIGHT,
-<<<<<<< HEAD
-                           self.get_speed() * -1)
-=======
                            self.NO_LIMIT_SPEED * -1)
->>>>>>> 124bb032
 
     def right(self):
         """
@@ -335,11 +331,7 @@
              | This causes the robot to rotate in very short circles.
 
         """
-<<<<<<< HEAD
-        self.set_motor_dps(self.MOTOR_LEFT, self.get_speed())
-=======
         self.set_motor_dps(self.MOTOR_LEFT, self.NO_LIMIT_SPEED)
->>>>>>> 124bb032
         self.set_motor_dps(self.MOTOR_RIGHT, 0)
 
     def spin_right(self):
@@ -356,13 +348,9 @@
              You can achieve the same effect by calling ``steer(100, -100)`` (method :py:meth:`~easygopigo3.EasyGoPiGo3.steer`).
 
         """
-<<<<<<< HEAD
-        self.set_motor_dps(self.MOTOR_LEFT, self.get_speed())
-        self.set_motor_dps(self.MOTOR_RIGHT, self.get_speed()* -1)
-=======
+
         self.set_motor_dps(self.MOTOR_LEFT, self.NO_LIMIT_SPEED)
         self.set_motor_dps(self.MOTOR_RIGHT, self.NO_LIMIT_SPEED * -1)
->>>>>>> 124bb032
 
     def left(self):
         """
@@ -377,11 +365,7 @@
 
         """
         self.set_motor_dps(self.MOTOR_LEFT, 0)
-<<<<<<< HEAD
-        self.set_motor_dps(self.MOTOR_RIGHT, self.get_speed())
-=======
         self.set_motor_dps(self.MOTOR_RIGHT, self.NO_LIMIT_SPEED)
->>>>>>> 124bb032
 
     def spin_left(self):
         """
@@ -397,13 +381,8 @@
              You can achieve the same effect by calling ``steer(-100, 100)`` (method :py:meth:`~easygopigo3.EasyGoPiGo3.steer`).
 
         """
-<<<<<<< HEAD
-        self.set_motor_dps(self.MOTOR_LEFT, self.get_speed() * -1)
-        self.set_motor_dps(self.MOTOR_RIGHT, self.get_speed() )
-=======
         self.set_motor_dps(self.MOTOR_LEFT, self.NO_LIMIT_SPEED * -1)
         self.set_motor_dps(self.MOTOR_RIGHT, self.NO_LIMIT_SPEED )
->>>>>>> 124bb032
 
     def steer(self, left_percent, right_percent):
         """
@@ -426,36 +405,21 @@
              Setting both ``left_percent`` and ``right_percent`` to **0** will stop the GoPiGo from moving.
 
         """
-<<<<<<< HEAD
-        self.set_motor_dps(self.MOTOR_LEFT, self.get_speed() * left_percent / 100)
-        self.set_motor_dps(self.MOTOR_RIGHT, self.get_speed() * right_percent / 100)
-=======
         self.set_motor_dps(self.MOTOR_LEFT, self.NO_LIMIT_SPEED * left_percent / 100)
         self.set_motor_dps(self.MOTOR_RIGHT, self.NO_LIMIT_SPEED * right_percent / 100)
->>>>>>> 124bb032
-
 
 
     def orbit(self, degrees, radius_cm=0, blocking=True):
         """
-<<<<<<< HEAD
-        Control the GoPiGo so it will orbit around an object
-
+        Control the GoPiGo so it will orbit around an object.  
+        
         :param int degrees: Degrees to steer. **360** for full rotation. Negative for left turn.
         :param int radius_cm: Radius in `cm` of the circle to drive. Default is **0** (turn in place).
         :param boolean blocking = True: Set it as a blocking or non-blocking method.
-=======
-        Control the GoPiGo so it will orbit around an object.  
-        
-        :param int degrees: Degrees to steer. **360** for full rotation. Negative for left turn.
-        :param int radius_cm: Radius in `cm` of the circle to drive. Default is **0** (turn in place).
-        :param boolean blocking = True: Set it as a blocking or non-blocking method.
 
         .. important:: 
            Note that while in non-blocking mode the speed cannot be changed before the end of the orbit as it would negate all orbit calculations. 
            After a non-blocking call, :py:meth:`~easygopigo3.EasyGoPiGo3.set_speed` has to be called before any other movement.
-
->>>>>>> 124bb032
         """
         speed = self.get_speed()
         radius = radius_cm * 10
@@ -490,15 +454,6 @@
         
         # determine driving direction from the speed
         direction = 1
-<<<<<<< HEAD
-        if speed < 0:
-            direction = -1
-            speed = -speed
-        
-        # calculate the motor speed for each motor
-        fast_speed = speed
-        slow_speed = abs((speed * slow_target) / fast_target)
-=======
         speed_with_direction = speed
         if speed < 0:
             direction = -1
@@ -507,7 +462,6 @@
         # calculate the motor speed for each motor
         fast_speed = speed_with_direction
         slow_speed = abs((speed_with_direction * slow_target) / fast_target)
->>>>>>> 124bb032
         
         # set the motor speeds
         self.set_motor_limits(MOTOR_FAST, dps = fast_speed)
@@ -527,13 +481,10 @@
                     StartPositionRight + (right_target * direction)) is False:
                 time.sleep(0.1)
         
-<<<<<<< HEAD
-=======
             # reset to original speed once done
             # if non-blocking, then the user is responsible in resetting the speed
             self.set_speed(speed)
         
->>>>>>> 124bb032
         return
 
 
