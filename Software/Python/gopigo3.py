# https://www.dexterindustries.com/GoPiGo/
# https://github.com/DexterInd/GoPiGo3
#
# Copyright (c) 2017 Dexter Industries
# Released under the MIT license (http://choosealicense.com/licenses/mit/).
# For more information see https://github.com/DexterInd/GoPiGo3/blob/master/LICENSE.md
#
# Python drivers for the GoPiGo3

from __future__ import print_function
from __future__ import division
#from builtins import input

import subprocess # for executing system calls
import spidev
import math       # import math for math.pi constant
import fcntl      # for lockf mutex support
import time

FIRMWARE_VERSION_REQUIRED = "0.3.x" # Make sure the top 2 of 3 numbers match

GPG_SPI = spidev.SpiDev()
GPG_SPI.open(0, 1)
GPG_SPI.max_speed_hz = 500000
GPG_SPI.mode = 0b00
GPG_SPI.bits_per_word = 8


class Enumeration(object):
    def __init__(self, names):  # or *names, with no .split()
        number = 0
        for line, name in enumerate(names.split('\n')):
            if name.find(",") >= 0:
                # strip out the spaces
                while(name.find(" ") != -1):
                    name = name[:name.find(" ")] + name[(name.find(" ") + 1):]
                
                # strip out the commas
                while(name.find(",") != -1):
                    name = name[:name.find(",")] + name[(name.find(",") + 1):]
                
                # if the value was specified
                if(name.find("=") != -1):
                    number = int(float(name[(name.find("=") + 1):]))
                    name = name[:name.find("=")]
                
                # optionally print to confirm that it's working correctly
                #print "%40s has a value of %d" % (name, number)
                
                setattr(self, name, number)
                number = number + 1


class FirmwareVersionError(Exception):
    """Exception raised if the GoPiGo3 firmware needs to be updated"""


class SensorError(Exception):
    """Exception raised if a sensor is not yet configured when trying to read it"""


class I2CError(Exception):
    """Exception raised if there was an error on an I2C bus"""


class ValueError(Exception):
    """Exception raised if trying to read an invalid value"""


#DexterLockSPI_handle = None
#def SPI_Mutex_Acquire():
#    global DexterLockSPI_handle
#    while DexterLockSPI_handle is not None:
#        time.sleep(0.001)
#    DexterLockSPI_handle = True # set to something other than None
#    DexterLockSPI_handle = open('/run/lock/DexterLockSPI', 'w')
#    Acquired = False
#    while not Acquired:
#        try:
#            fcntl.lockf(DexterLockSPI_handle, fcntl.LOCK_EX | fcntl.LOCK_NB) # lock
#            Acquired = True
#        except IOError: # already locked by a different process
#            time.sleep(0.001)

#def SPI_Mutex_Release():
#    global DexterLockSPI_handle
#    if DexterLockSPI_handle is not None:
#        DexterLockSPI_handle.close()
#        DexterLockSPI_handle = None
#        time.sleep(0.001)


class GoPiGo3(object):
    WHEEL_BASE_WIDTH         = 117  # distance (mm) from left wheel to right wheel. This works with the initial GPG3 prototype. Will need to be adjusted.
    WHEEL_DIAMETER           = 66.5 # wheel diameter (mm)
    WHEEL_BASE_CIRCUMFERENCE = WHEEL_BASE_WIDTH * math.pi # The circumference of the circle the wheels will trace while turning (mm)
    WHEEL_CIRCUMFERENCE      = WHEEL_DIAMETER   * math.pi # The circumference of the wheels (mm)
    
    MOTOR_GEAR_RATIO           = 120 # Motor gear ratio # 220 for Nicole's prototype
    ENCODER_TICKS_PER_ROTATION = 6   # Encoder ticks per motor rotation (number of magnet positions) # 16 for early prototypes
    MOTOR_TICKS_PER_DEGREE = ((MOTOR_GEAR_RATIO * ENCODER_TICKS_PER_ROTATION) / 360.0) # encoder ticks per output shaft rotation degree

    SPI_MESSAGE_TYPE = Enumeration("""
        NONE,
        
        GET_MANUFACTURER,
        GET_NAME,
        GET_HARDWARE_VERSION,
        GET_FIRMWARE_VERSION,
        GET_ID,
        
        SET_LED,
        
        GET_VOLTAGE_5V,
        GET_VOLTAGE_VCC,
        
        SET_SERVO,
        
        SET_MOTOR_PWM,
        
        SET_MOTOR_POSITION,
        SET_MOTOR_POSITION_KP,
        SET_MOTOR_POSITION_KD,
        
        SET_MOTOR_DPS,
        
        SET_MOTOR_LIMITS,
        
        OFFSET_MOTOR_ENCODER,
        
        GET_MOTOR_ENCODER_LEFT,
        GET_MOTOR_ENCODER_RIGHT,
        
        GET_MOTOR_STATUS_LEFT,
        GET_MOTOR_STATUS_RIGHT,
        
        SET_GROVE_TYPE,
        SET_GROVE_MODE,
        SET_GROVE_STATE,
        SET_GROVE_PWM_DUTY,
        SET_GROVE_PWM_FREQUENCY,
        
        GET_GROVE_VALUE_1,
        GET_GROVE_VALUE_2,
        GET_GROVE_STATE_1_1,
        GET_GROVE_STATE_1_2,
        GET_GROVE_STATE_2_1,
        GET_GROVE_STATE_2_2,
        GET_GROVE_VOLTAGE_1_1,
        GET_GROVE_VOLTAGE_1_2,
        GET_GROVE_VOLTAGE_2_1,
        GET_GROVE_VOLTAGE_2_2,
        GET_GROVE_ANALOG_1_1,
        GET_GROVE_ANALOG_1_2,
        GET_GROVE_ANALOG_2_1,
        GET_GROVE_ANALOG_2_2,
        
        START_GROVE_I2C_1,
        START_GROVE_I2C_2,
    """)
    
    GROVE_TYPE = Enumeration("""
        CUSTOM = 1,
        IR_GO_BOX,
        IR_EV3,
        US,
        I2C,
    """)
    
    LED_EYE_LEFT      = 0x02
    LED_EYE_RIGHT     = 0x01
    LED_BLINKER_LEFT  = 0x04
    LED_BLINKER_RIGHT = 0x08
    LED_LEFT_EYE      = LED_EYE_LEFT
    LED_RIGHT_EYE     = LED_EYE_RIGHT
    LED_LEFT_BLINKER  = LED_BLINKER_LEFT
    LED_RIGHT_BLINKER = LED_BLINKER_RIGHT
    LED_WIFI  = 0x80 # Used to indicate WiFi status. Should not be controlled by the user.
    
    SERVO_1 = 0x01
    SERVO_2 = 0x02
    
    MOTOR_LEFT  = 0x01
    MOTOR_RIGHT = 0x02
    
    MOTOR_FLOAT = -128
    
    GROVE_1_1 = 0x01
    GROVE_1_2 = 0x02
    GROVE_2_1 = 0x04
    GROVE_2_2 = 0x08
    
    GROVE_1 = GROVE_1_1 + GROVE_1_2
    GROVE_2 = GROVE_2_1 + GROVE_2_2
    
    GroveType = [0, 0]
    GroveI2CInBytes = [0, 0]
    
    GROVE_INPUT_DIGITAL          = 0
    GROVE_OUTPUT_DIGITAL         = 1
    GROVE_INPUT_DIGITAL_PULLUP   = 2
    GROVE_INPUT_DIGITAL_PULLDOWN = 3
    GROVE_INPUT_ANALOG           = 4
    GROVE_OUTPUT_PWM             = 5
    GROVE_INPUT_ANALOG_PULLUP    = 6
    GROVE_INPUT_ANALOG_PULLDOWN  = 7
    
    GROVE_LOW  = 0
    GROVE_HIGH = 1
    
    def __init__(self, addr = 8, detect = True):
        """
        Do any necessary configuration, and optionally detect the GoPiGo3
        
        * Optionally set the SPI address to something other than 8
        * Optionally disable the detection of the GoPiGo3 hardware. This can be used for debugging
          and testing when the GoPiGo3 would otherwise not pass the detection tests.
        """
        
        self.SPI_Address = addr
        if detect == True:
            try:
                manufacturer = self.get_manufacturer()
                board = self.get_board()
                vfw = self.get_version_firmware()
            except IOError:
                raise IOError("No SPI response. GoPiGo3 with address %d not connected." % addr)
            if manufacturer != "Dexter Industries" or board != "GoPiGo3":
                raise IOError("GoPiGo3 with address %d not connected." % addr)
            if vfw.split('.')[0] != FIRMWARE_VERSION_REQUIRED.split('.')[0] or \
               vfw.split('.')[1] != FIRMWARE_VERSION_REQUIRED.split('.')[1]:
                raise FirmwareVersionError("GoPiGo3 firmware needs to be version %s but is currently version %s" \
                                           % (FIRMWARE_VERSION_REQUIRED, vfw))
    
    def spi_transfer_array(self, data_out):
        """
        Conduct a SPI transaction
        
        Keyword arguments:
        data_out -- a list of bytes to send. The length of the list will determine how many bytes are transferred.
        
        Returns a list of the bytes read.
        """
#        SPI_Mutex_Acquire()
        result = GPG_SPI.xfer2(data_out)
#        SPI_Mutex_Release()
        return result
    
    def spi_read_8(self, MessageType):
        """
        Read an 8-bit value over SPI
        
        Keyword arguments:
        MessageType -- the SPI message type
        
        Returns touple:
        value, error
        """
        outArray = [self.SPI_Address, MessageType, 0, 0, 0]
        reply = self.spi_transfer_array(outArray)
        if(reply[3] == 0xA5):
            return int(reply[4])
        raise IOError("No SPI response")
        return 0
    
    def spi_read_16(self, MessageType):
        """
        Read a 16-bit value over SPI
        
        Keyword arguments:
        MessageType -- the SPI message type
        
        Returns touple:
        value, error
        """
        outArray = [self.SPI_Address, MessageType, 0, 0, 0, 0]
        reply = self.spi_transfer_array(outArray)
        if(reply[3] == 0xA5):
            return int((reply[4] << 8) | reply[5])
        raise IOError("No SPI response")
        return 0
    
    def spi_read_32(self, MessageType):
        """
        Read a 32-bit value over SPI
        
        Keyword arguments:
        MessageType -- the SPI message type
        
        Returns touple:
        value, error
        """
        outArray = [self.SPI_Address, MessageType, 0, 0, 0, 0, 0, 0]
        reply = self.spi_transfer_array(outArray)
        if(reply[3] == 0xA5):
            return int((reply[4] << 24) | (reply[5] << 16) | (reply[6] << 8) | reply[7])
        raise IOError("No SPI response")
        return 0
    
    def spi_write_32(self, MessageType, Value):
        """
        Send a 32-bit value over SPI
        
        Keyword arguments:
        MessageType -- the SPI message type
        Value -- the value to be sent
        """
        outArray = [self.SPI_Address, MessageType,\
                    ((Value >> 24) & 0xFF), ((Value >> 16) & 0xFF), ((Value >> 8) & 0xFF), (Value & 0xFF)]
        self.spi_transfer_array(outArray)
    
    def get_manufacturer(self):
        """
        Read the 20 charactor GoPiGo3 manufacturer name
        
        Returns touple:
        GoPiGo3 manufacturer name string, error
        """
        outArray = [self.SPI_Address, self.SPI_MESSAGE_TYPE.GET_MANUFACTURER,\
                    0, 0, 0, 0, 0, 0, 0, 0, 0, 0, 0, 0, 0, 0, 0, 0, 0, 0, 0, 0, 0, 0]
        reply = self.spi_transfer_array(outArray)
        if(reply[3] == 0xA5):
            name = ""
            for c in range(4, 24):
                if reply[c] != 0:
                    name += chr(reply[c])
                else:
                    break
            return name
        raise IOError("No SPI response")
        return ""
    
    def get_board(self):
        """
        Read the 20 charactor GoPiGo3 board name
        
        Returns touple:
        GoPiGo3 board name string, error
        """
        outArray = [self.SPI_Address, self.SPI_MESSAGE_TYPE.GET_NAME,\
                    0, 0, 0, 0, 0, 0, 0, 0, 0, 0, 0, 0, 0, 0, 0, 0, 0, 0, 0, 0, 0, 0]
        reply = self.spi_transfer_array(outArray)
        if(reply[3] == 0xA5):
            name = ""
            for c in range(4, 24):
                if reply[c] != 0:
                    name += chr(reply[c])
                else:
                    break
            return name
        raise IOError("No SPI response")
        return ""
    
    def get_version_hardware(self):
        """
        Read the hardware version
        
        Returns touple:
        hardware version, error
        """
        version = self.spi_read_32(self.SPI_MESSAGE_TYPE.GET_HARDWARE_VERSION)
        return ("%d.%d.%d" % ((version / 1000000), ((version / 1000) % 1000), (version % 1000)))
    
    def get_version_firmware(self):
        """
        Read the firmware version
        
        Returns touple:
        firmware version, error
        """
        version = self.spi_read_32(self.SPI_MESSAGE_TYPE.GET_FIRMWARE_VERSION)
        return ("%d.%d.%d" % ((version / 1000000), ((version / 1000) % 1000), (version % 1000)))
    
    def get_id(self):
        """
        Read the 128-bit GoPiGo3 hardware serial number
        
        Returns touple:
        serial number as 32 char HEX formatted string, error
        """
        outArray = [self.SPI_Address, self.SPI_MESSAGE_TYPE.GET_ID,\
                    0, 0, 0, 0, 0, 0, 0, 0, 0, 0, 0, 0, 0, 0, 0, 0, 0, 0]
        reply = self.spi_transfer_array(outArray)
        if(reply[3] == 0xA5):
            return ("%02X%02X%02X%02X%02X%02X%02X%02X%02X%02X%02X%02X%02X%02X%02X%02X" % \
            (reply[4], reply[5], reply[6], reply[7], reply[8], reply[9], reply[10], reply[11], \
             reply[12], reply[13], reply[14], reply[15], reply[16], reply[17], reply[18], reply[19]))
        raise IOError("No SPI response")
        return "00000000000000000000000000000000"
    
    def set_led(self, led, red, green = 0, blue = 0):
        """
        Set an LED
        
        Keyword arguments:
        led -- The LED(s). LED_LEFT_EYE, LED_RIGHT_EYE, LED_LEFT_BLINKER, LED_RIGHT_BLINKER, and/or LED_WIFI.
        red -- The LED's Red color component (0-255)
        green -- The LED's Green color component (0-255)
        blue -- The LED's Blue color component (0-255)
        """
        
        if led < 0 or led > 255:
            return
        
        if red > 255:
            red = 255
        if green > 255:
            green = 255
        if blue > 255:
            blue = 255
        
        if red < 0:
            red = 0
        if green < 0:
            green = 0
        if blue < 0:
            blue = 0
        
        outArray = [self.SPI_Address, self.SPI_MESSAGE_TYPE.SET_LED, led, red, green, blue]
        reply = self.spi_transfer_array(outArray)
    
    def get_voltage_5v(self):
        """
        Get the 5v circuit voltage
        
        Returns touple:
        5v circuit voltage, error
        """
        value = self.spi_read_16(self.SPI_MESSAGE_TYPE.GET_VOLTAGE_5V)
        return (value / 1000.0)
    
    def get_voltage_battery(self):
        """
        Get the battery voltage
        
        Returns touple:
        battery voltage, error
        """
        value = self.spi_read_16(self.SPI_MESSAGE_TYPE.GET_VOLTAGE_VCC)
        return (value / 1000.0)
    
    def set_servo(self, servo, us):
        """
        Set a servo position in microseconds
        
        Keyword arguments:
        servo -- The servo(s). SERVO_1 and/or SERVO_2.
        us -- The pulse width in microseconds (0-16666)
        """
        outArray = [self.SPI_Address, self.SPI_MESSAGE_TYPE.SET_SERVO, servo,\
                    ((us >> 8) & 0xFF), (us & 0xFF)]
        reply = self.spi_transfer_array(outArray)
    
    def set_motor_power(self, port, power):
        """
        Set the motor power in percent
        
        Keyword arguments:
        port -- The motor port(s). MOTOR_LEFT and/or MOTOR_RIGHT.
        power -- The PWM power from -100 to 100, or MOTOR_FLOAT for float.
        """
        if(power > 127):
            power = 127
        if(power < -128):
            power = -128
        outArray = [self.SPI_Address, self.SPI_MESSAGE_TYPE.SET_MOTOR_PWM, port, int(power)]
        self.spi_transfer_array(outArray)
    
    def set_motor_position(self, port, position):
        """
        Set the motor target position in degrees
        
        Keyword arguments:
        port -- The motor port(s). MOTOR_LEFT and/or MOTOR_RIGHT.
        position -- The target position
        """
        position_raw = int(position * self.MOTOR_TICKS_PER_DEGREE)
        outArray = [self.SPI_Address, self.SPI_MESSAGE_TYPE.SET_MOTOR_POSITION, port,\
                    ((position_raw >> 24) & 0xFF), ((position_raw >> 16) & 0xFF),\
                    ((position_raw >> 8) & 0xFF), (position_raw & 0xFF)]
        reply = self.spi_transfer_array(outArray)
    
    def set_motor_dps(self, port, dps):
        """
        Set the motor target speed in degrees per second
        
        Keyword arguments:
        port -- The motor port(s). MOTOR_LEFT and/or MOTOR_RIGHT.
        dps -- The target speed in degrees per second
        """
        dps = int(dps * self.MOTOR_TICKS_PER_DEGREE)
        outArray = [self.SPI_Address, self.SPI_MESSAGE_TYPE.SET_MOTOR_DPS, int(port),\
                    ((dps >> 8) & 0xFF), (dps & 0xFF)]
        self.spi_transfer_array(outArray)
    
    def set_motor_limits(self, port, power = 0, dps = 0):
        """
        Set the motor speed limit
        
        Keyword arguments:
        port -- The motor port(s). MOTOR_LEFT and/or MOTOR_RIGHT.
        power -- The power limit in percent (0 to 100), with 0 being no limit (100)
        dps -- The speed limit in degrees per second, with 0 being no limit
        """
        dps = int(dps * self.MOTOR_TICKS_PER_DEGREE)
        outArray = [self.SPI_Address, self.SPI_MESSAGE_TYPE.SET_MOTOR_LIMITS, int(port), int(power),\
                    ((dps >> 8) & 0xFF), (dps & 0xFF)]
        self.spi_transfer_array(outArray)
    
    def get_motor_status(self, port):
        """
        Read a motor status
        
        Keyword arguments:
        port -- The motor port (one at a time). MOTOR_LEFT or MOTOR_RIGHT.
        
        Returns a list:
            flags -- 8-bits of bit-flags that indicate motor status:
                bit 0 -- LOW_VOLTAGE_FLOAT - The motors are automatically disabled because the battery voltage is too low
                bit 1 -- OVERLOADED - The motors aren't close to the target (applies to position control and dps speed control).
            power -- the raw PWM power in percent (-100 to 100)
            encoder -- The encoder position
            dps -- The current speed in Degrees Per Second
        """
        if port == self.MOTOR_LEFT:
            message_type = self.SPI_MESSAGE_TYPE.GET_MOTOR_STATUS_LEFT
        elif port == self.MOTOR_RIGHT:
            message_type = self.SPI_MESSAGE_TYPE.GET_MOTOR_STATUS_RIGHT
        else:
            raise IOError("get_motor_status error. Must be one motor port at a time. MOTOR_LEFT or MOTOR_RIGHT.")
            return
        
        outArray = [self.SPI_Address, message_type, 0, 0, 0, 0, 0, 0, 0, 0, 0, 0]
        reply = self.spi_transfer_array(outArray)
        if(reply[3] == 0xA5):
            power = int(reply[5])
            if power & 0x80:
                power = power - 0x100
            
            encoder = int((reply[6] << 24) | (reply[7] << 16) | (reply[8] << 8) | reply[9])
            if encoder & 0x80000000:
                encoder = int(encoder - 0x100000000)
            
            dps = int((reply[10] << 8) | reply[11])
            if dps & 0x8000:
                dps = dps - 0x10000
            
            return [reply[4], power, int(encoder / self.MOTOR_TICKS_PER_DEGREE), int(dps / self.MOTOR_TICKS_PER_DEGREE)]
        raise IOError("No SPI response")
        return
    
    def get_motor_encoder(self, port):
        """
        Read a motor encoder in degrees
        
        Keyword arguments:
        port -- The motor port (one at a time). MOTOR_LEFT or MOTOR_RIGHT.
        
        Returns the encoder position in degrees
        """
        if port == self.MOTOR_LEFT:
            message_type = self.SPI_MESSAGE_TYPE.GET_MOTOR_ENCODER_LEFT
        elif port == self.MOTOR_RIGHT:
            message_type = self.SPI_MESSAGE_TYPE.GET_MOTOR_ENCODER_RIGHT
        else:
            raise IOError("Port(s) unsupported. Must be one at a time.")
            return 0
        
        encoder = self.spi_read_32(message_type)
        if encoder & 0x80000000:
            encoder = int(encoder - 0x100000000)
        return int(encoder / self.MOTOR_TICKS_PER_DEGREE)
    
    def offset_motor_encoder(self, port, offset):
        """
        Offset a motor encoder
        
        Keyword arguments:
        port -- The motor port(s). MOTOR_LEFT and/or MOTOR_RIGHT.
        offset -- The encoder offset
        
        Zero the encoder by offsetting it by the current position
        """
        offset = int(offset * self.MOTOR_TICKS_PER_DEGREE)
        outArray = [self.SPI_Address, self.SPI_MESSAGE_TYPE.OFFSET_MOTOR_ENCODER, int(port),\
                    ((offset >> 24) & 0xFF), ((offset >> 16) & 0xFF), ((offset >> 8) & 0xFF), (offset & 0xFF)]
        self.spi_transfer_array(outArray)
    
    def set_grove_type(self, port, type):
        """
        Set grove type
        
        Keyword arguments:
        port -- The grove port(s). GROVE_1 and/or GROVE_2.
        type -- The grove device type
        """
        for p in range(2):
<<<<<<< HEAD
=======
            # if port & (1 << p):
>>>>>>> 75ed7657
            if ((port >> (p * 2)) & 3) == 3:
                self.GroveType[p] = type
        outArray = [self.SPI_Address, self.SPI_MESSAGE_TYPE.SET_GROVE_TYPE, port, type]
        reply = self.spi_transfer_array(outArray)
    
    def set_grove_mode(self, pin, mode):
        """
        Set grove analog digital pin mode as INPUT/OUTPUT
        
        Keyword arguments:
        pin -- The grove pin(s). GROVE_1_1, GROVE_1_2, GROVE_2_1, and/or GROVE_2_2.
        mode -- The pin mode. GROVE_INPUT_DIGITAL, GROVE_OUTPUT_DIGITAL, GROVE_INPUT_DIGITAL_PULLUP, GROVE_INPUT_DIGITAL_PULLDOWN, GROVE_INPUT_ANALOG, GROVE_OUTPUT_PWM, GROVE_INPUT_ANALOG_PULLUP, or GROVE_INPUT_ANALOG_PULLDOWN.
        """
        outArray = [self.SPI_Address, self.SPI_MESSAGE_TYPE.SET_GROVE_MODE, pin, mode]
        reply = self.spi_transfer_array(outArray)
    
    def set_grove_state(self, pin, state):
        """
        Set grove output pin LOW/HIGH
        
        Keyword arguments:
        pin -- The grove pin(s). GROVE_1_1, GROVE_1_2, GROVE_2_1, and/or GROVE_2_2.
        state -- The pin state. GROVE_LOW or GROVE_HIGH.
        """
        outArray = [self.SPI_Address, self.SPI_MESSAGE_TYPE.SET_GROVE_STATE, pin, state]
        reply = self.spi_transfer_array(outArray)
    
    def set_grove_pwm_duty(self, pin, duty):
        """
        Set grove output pin PWM
        
        Keyword arguments:
        pin -- The grove pin(s). GROVE_1_1, GROVE_1_2, GROVE_2_1, and/or GROVE_2_2.
        duty -- The PWM duty cycle in percent. Floating point.
        """
        if(duty < 0):
            duty = 0
        if(duty > 100):
            duty = 100
        duty_value = int(duty * 10.0)
        outArray = [self.SPI_Address, self.SPI_MESSAGE_TYPE.SET_GROVE_PWM_DUTY, pin,\
                    ((duty_value >> 8) & 0xFF), (duty_value & 0xFF)]
        reply = self.spi_transfer_array(outArray)
    
    def set_grove_pwm_frequency(self, port, freq = 24000):
        """
        Set grove PWM frequency
        
        Keyword arguments:
        port -- The grove port(s). GROVE_1 and/or GROVE_2.
        freq -- The PWM frequency. Range is 3 through 48000Hz. Default is 24000 (24kHz).
        """
        if(freq < 3):
            freq = 3
        if(freq > 48000): # make sure it doesn't exceed 16 bit unsigned.
            freq = 48000  # limit to 48000, which is the highest frequency supported for 0.1% resolution.
        freq_value = int(freq)
        outArray = [self.SPI_Address, self.SPI_MESSAGE_TYPE.SET_GROVE_PWM_FREQUENCY, port,\
                    ((freq_value >> 8) & 0xFF), (freq_value & 0xFF)]
        reply = self.spi_transfer_array(outArray)
    
    def grove_i2c_transfer(self, port, addr, outArr, inBytes = 0):
        """
        Conduct an I2C transaction
        
        Keyword arguments:
        port -- The grove port. GROVE_1 or GROVE_2.
        addr -- The I2C address of the slave to be addressed.
        outArr -- A list of bytes to send.
        inBytes -- The number of bytes to read.
        
        Returns:
        list of bytes read from the slave
        """
        # start an I2C transaction as soon as the bus is available
        Continue = False
        while not Continue:
            try:
                self.grove_i2c_start(port, addr, outArr, inBytes)
                Continue = True
            except I2CError:
                pass
        
        DelayTime = 0
        if len(outArr):
            DelayTime += 1 + len(outArr)
        if inBytes:
            DelayTime += 1 + inBytes
        DelayTime *= (0.000115) # each I2C byte takes about 115uS at full speed (about 100kbps)
        # No point trying to read the values before they are ready.
        time.sleep(DelayTime) # delay for as long as it will take to do the I2C transaction.
        
        # read the results as soon as they are available
        while True:
            try:
                values = self.get_grove_value(port)
                return values
            except ValueError:
                pass
    
    def grove_i2c_start(self, port, addr, outArr, inBytes = 0):
        """
        Start an I2C transaction
        
        Keyword arguments:
        port -- The grove port. GROVE_1 or GROVE_2.
        addr -- The I2C address of the slave to be addressed.
        outArr -- A list of bytes to send.
        inBytes -- The number of bytes to read.
        """
        if port == self.GROVE_1:
            message_type = self.SPI_MESSAGE_TYPE.START_GROVE_I2C_1
            port_index = 0
        elif port == self.GROVE_2:
            message_type = self.SPI_MESSAGE_TYPE.START_GROVE_I2C_2
            port_index = 1
        else:
            raise IOError("Port unsupported. Must get one at a time.")
        
        address = ((int(addr) & 0x7F) << 1)
        
        if inBytes > 16:
            raise IOError("Read length error. Up to 16 bytes can be read in a single transaction.")
        
        outBytes = len(outArr)
        if outBytes > 16:
            raise IOError("Write length error. Up to 16 bytes can be written in a single transaction.")
        
        outArray = [self.SPI_Address, message_type, address, inBytes, outBytes]
        outArray.extend(outArr)
        reply = self.spi_transfer_array(outArray)
        self.GroveI2CInBytes[port_index] = inBytes
        if(reply[3] != 0xA5):
            raise IOError("start_grove_i2c error: No SPI response")
        if(reply[4] != 0):
            raise I2CError("start_grove_i2c error: Not ready to start I2C transaction")
    
    def get_grove_value(self, port):
        """
        Get a grove port value
        
        Keyword arguments:
        port -- The grove port. GROVE_1 or GROVE_2.
        """
        if port == self.GROVE_1:
            message_type = self.SPI_MESSAGE_TYPE.GET_GROVE_VALUE_1
            port_index = 0
        elif port == self.GROVE_2:
            message_type = self.SPI_MESSAGE_TYPE.GET_GROVE_VALUE_2
            port_index = 1
        else:
            raise IOError("Port unsupported. Must get one at a time.")
        
        if self.GroveType[port_index] == self.GROVE_TYPE.IR_EV3:
            outArray = [self.SPI_Address, message_type, 0, 0, 0, 0, 0, 0, 0, 0]
            reply = self.spi_transfer_array(outArray)
            if(reply[3] == 0xA5):
                if(reply[4] == self.GroveType[port_index] and reply[5] == 0):
                    return [reply[6], reply[7], reply[8], reply[9]]
                else:
                    raise SensorError("get_grove_value error: Invalid value")
            else:
                raise IOError("get_grove_value error: No SPI response")
            
        elif self.GroveType[port_index] == self.GROVE_TYPE.IR_GO_BOX:
            outArray = [self.SPI_Address, message_type, 0, 0, 0, 0, 0]
            reply = self.spi_transfer_array(outArray)
            if(reply[3] == 0xA5):
                if(reply[4] == self.GroveType[port_index] and reply[5] == 0):
                    return reply[6]
                else:
                    raise SensorError("get_grove_value error: Invalid value")
            else:
                raise IOError("get_grove_value error: No SPI response")
            
        elif self.GroveType[port_index] == self.GROVE_TYPE.US:
            outArray = [self.SPI_Address, message_type, 0, 0, 0, 0, 0, 0]
            reply = self.spi_transfer_array(outArray)
            if(reply[3] == 0xA5):
                if(reply[4] == self.GroveType[port_index] and reply[5] == 0):
                    value = (((reply[6] << 8) & 0xFF00) | (reply[7] & 0xFF))
                    if value == 0:
                        raise SensorError("get_grove_value error: Sensor not responding")
                    elif value == 1:
                        raise SensorError("get_grove_value error: Object not detected within range")
                    else:
                        return value
                else:
                    raise SensorError("get_grove_value error: Invalid value")
            else:
                raise IOError("get_grove_value error: No SPI response")
            
        elif self.GroveType[port_index] == self.GROVE_TYPE.I2C:
            outArray = [self.SPI_Address, message_type, 0, 0, 0, 0]
            outArray.extend([0 for i in range(self.GroveI2CInBytes[port_index])])
            reply = self.spi_transfer_array(outArray)
            if(reply[3] == 0xA5):
                if(reply[4] == self.GroveType[port_index]):
                    if(reply[5] == 0):   # no error
                        return reply[6:]
                    elif(reply[5] == 4): # I2C bus error
                        raise I2CError("get_grove_value error: I2C bus error")
                    else:
                        raise ValueError("get_grove_value error: Invalid value")
                else:
                    raise SensorError("get_grove_value error: Grove type mismatch")
            else:
                raise IOError("get_grove_value error: No SPI response")
        value = self.spi_read_8(message_type)
        return value
    
    def get_grove_state(self, pin):
        """
        Get a grove input pin state
        
        Keyword arguments:
        pin -- The grove pin (one at a time). GROVE_1_1, GROVE_1_2, GROVE_2_1, or GROVE_2_2.
        """
        if pin == self.GROVE_1_1:
            message_type = self.SPI_MESSAGE_TYPE.GET_GROVE_STATE_1_1
        elif pin == self.GROVE_1_2:
            message_type = self.SPI_MESSAGE_TYPE.GET_GROVE_STATE_1_2
        elif pin == self.GROVE_2_1:
            message_type = self.SPI_MESSAGE_TYPE.GET_GROVE_STATE_2_1
        elif pin == self.GROVE_2_2:
            message_type = self.SPI_MESSAGE_TYPE.GET_GROVE_STATE_2_2
        else:
            raise IOError("Pin(s) unsupported. Must get one at a time.")
        
        outArray = [self.SPI_Address, message_type, 0, 0, 0, 0]
        reply = self.spi_transfer_array(outArray)
        if(reply[3] == 0xA5):
            if(reply[4] == 0): # no error
                return reply[5]
            else:
                raise ValueError("get_grove_state error: Invalid value")
        else:
            raise IOError("get_grove_state error: No SPI response")
    
    def get_grove_voltage(self, pin):
        """
        Get a grove input pin analog voltage
        
        Keyword arguments:
        pin -- The grove pin (one at a time). GROVE_1_1, GROVE_1_2, GROVE_2_1, or GROVE_2_2.
        """
        if pin == self.GROVE_1_1:
            message_type = self.SPI_MESSAGE_TYPE.GET_GROVE_VOLTAGE_1_1
        elif pin == self.GROVE_1_2:
            message_type = self.SPI_MESSAGE_TYPE.GET_GROVE_VOLTAGE_1_2
        elif pin == self.GROVE_2_1:
            message_type = self.SPI_MESSAGE_TYPE.GET_GROVE_VOLTAGE_2_1
        elif pin == self.GROVE_2_2:
            message_type = self.SPI_MESSAGE_TYPE.GET_GROVE_VOLTAGE_2_2
        else:
            raise IOError("Pin(s) unsupported. Must get one at a time.")
        
        outArray = [self.SPI_Address, message_type, 0, 0, 0, 0, 0]
        reply = self.spi_transfer_array(outArray)
        if(reply[3] == 0xA5):
            if(reply[4] == 0): # no error
                return ((((reply[5] << 8) & 0xFF00) | (reply[6] & 0xFF)) / 1000.0)
            else:
                raise ValueError("get_grove_voltage error: Invalid value")
        else:
            raise IOError("get_grove_voltage error: No SPI response")
    
    def get_grove_analog(self, pin):
        """
        Get a grove input pin 12-bit raw ADC reading
        
        Keyword arguments:
        pin -- The grove pin (one at a time). GROVE_1_1, GROVE_1_2, GROVE_2_1, or GROVE_2_2.
        """
        if pin == self.GROVE_1_1:
            message_type = self.SPI_MESSAGE_TYPE.GET_GROVE_ANALOG_1_1
        elif pin == self.GROVE_1_2:
            message_type = self.SPI_MESSAGE_TYPE.GET_GROVE_ANALOG_1_2
        elif pin == self.GROVE_2_1:
            message_type = self.SPI_MESSAGE_TYPE.GET_GROVE_ANALOG_2_1
        elif pin == self.GROVE_2_2:
            message_type = self.SPI_MESSAGE_TYPE.GET_GROVE_ANALOG_2_2
        else:
            raise IOError("Pin(s) unsupported. Must get one at a time.")
        
        outArray = [self.SPI_Address, message_type, 0, 0, 0, 0, 0]
        reply = self.spi_transfer_array(outArray)
        if(reply[3] == 0xA5):
            if(reply[4] == 0): # no error
                return (((reply[5] << 8) & 0xFF00) | (reply[6] & 0xFF))
            else:
                raise ValueError("get_grove_analog error: Invalid value")
        else:
            raise IOError("get_grove_analog error: No SPI response")
    
    def reset_all(self):
        """
        Reset the GoPiGo3.
        """
        # reset all sensors
        self.set_grove_type(self.GROVE_1 + self.GROVE_2, self.GROVE_TYPE.CUSTOM)
        self.set_grove_mode(self.GROVE_1 + self.GROVE_2, self.GROVE_INPUT_DIGITAL)
        
        # Turn off the motors
        self.set_motor_power(self.MOTOR_LEFT + self.MOTOR_RIGHT, self.MOTOR_FLOAT)
        
        # Reset the motor limits
        self.set_motor_limits(self.MOTOR_LEFT + self.MOTOR_RIGHT, 0, 0)
        
        # Turn off the servos
        self.set_servo(self.SERVO_1 + self.SERVO_2, 0)
        
        # Turn off the LEDs
        self.set_led(self.LED_EYE_LEFT + self.LED_EYE_RIGHT + self.LED_BLINKER_LEFT + self.LED_BLINKER_RIGHT, 0, 0, 0)
    <|MERGE_RESOLUTION|>--- conflicted
+++ resolved
@@ -595,10 +595,6 @@
         type -- The grove device type
         """
         for p in range(2):
-<<<<<<< HEAD
-=======
-            # if port & (1 << p):
->>>>>>> 75ed7657
             if ((port >> (p * 2)) & 3) == 3:
                 self.GroveType[p] = type
         outArray = [self.SPI_Address, self.SPI_MESSAGE_TYPE.SET_GROVE_TYPE, port, type]
