--- conflicted
+++ resolved
@@ -744,11 +744,7 @@
         else:
             raise IOError("Port unsupported. Must get one at a time.")
         
-<<<<<<< HEAD
         if self.GroveType[port_index] == self.GROVE_TYPE.IR_DI_REMOTE:
-=======
-        if self.GroveType[port_index] == self.GROVE_TYPE.IR_GO_BOX:
->>>>>>> 9fc3e203
             outArray = [self.SPI_Address, message_type, 0, 0, 0, 0, 0]
             reply = self.spi_transfer_array(outArray)
             if(reply[3] == 0xA5):
@@ -758,12 +754,8 @@
                     raise SensorError("get_grove_value error: Invalid value")
             else:
                 raise IOError("get_grove_value error: No SPI response")
-            
-<<<<<<< HEAD
+        
         elif self.GroveType[port_index] == self.GROVE_TYPE.IR_EV3_REMOTE:
-=======
-        elif self.GroveType[port_index] == self.GROVE_TYPE.IR_EV3:
->>>>>>> 9fc3e203
             outArray = [self.SPI_Address, message_type, 0, 0, 0, 0, 0, 0, 0, 0]
             reply = self.spi_transfer_array(outArray)
             if(reply[3] == 0xA5):
