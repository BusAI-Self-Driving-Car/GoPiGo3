# https://www.dexterindustries.com/GoPiGo/
# https://github.com/DexterInd/GoPiGo3
#
# Copyright (c) 2017 Dexter Industries
# Released under the MIT license (http://choosealicense.com/licenses/mit/).
# For more information see https://github.com/DexterInd/GoPiGo3/blob/master/LICENSE.md
#
# Python drivers for the GoPiGo3

from __future__ import print_function
from __future__ import division
#from builtins import input

import subprocess # for executing system calls
import spidev
import math       # import math for math.pi constant

FIRMWARE_VERSION_REQUIRED = "0.2.x" # Make sure the top 2 of 3 numbers match

GPG_SPI = spidev.SpiDev()
GPG_SPI.open(0, 1)
GPG_SPI.max_speed_hz = 500000
GPG_SPI.mode = 0b00
GPG_SPI.bits_per_word = 8


class Enumeration(object):
    def __init__(self, names):  # or *names, with no .split()
        number = 0
        for line, name in enumerate(names.split('\n')):
            if name.find(",") >= 0:
                # strip out the spaces
                while(name.find(" ") != -1):
                    name = name[:name.find(" ")] + name[(name.find(" ") + 1):]
                
                # strip out the commas
                while(name.find(",") != -1):
                    name = name[:name.find(",")] + name[(name.find(",") + 1):]
                
                # if the value was specified
                if(name.find("=") != -1):
                    number = int(float(name[(name.find("=") + 1):]))
                    name = name[:name.find("=")]
                
                # optionally print to confirm that it's working correctly
                #print "%40s has a value of %d" % (name, number)
                
                setattr(self, name, number)
                number = number + 1


class FirmwareVersionError(Exception):
    """Exception raised if the GoPiGo3 firmware needs to be updated"""


class SensorError(Exception):
    """Exception raised if a sensor is not yet configured when trying to read it"""


class GoPiGo3(object):
    WHEEL_BASE_WIDTH         = 117  # distance (mm) from left wheel to right wheel. This works with the initial GPG3 prototype. Will need to be adjusted.
    WHEEL_DIAMETER           = 66.5 # wheel diameter (mm)
    WHEEL_BASE_CIRCUMFERENCE = WHEEL_BASE_WIDTH * math.pi # The circumference of the circle the wheels will trace while turning (mm)
    WHEEL_CIRCUMFERENCE      = WHEEL_DIAMETER   * math.pi # The circumference of the wheels (mm)
    
    MOTOR_GEAR_RATIO           = 120 # Motor gear ratio # 220 for Nicole's prototype
    ENCODER_TICKS_PER_ROTATION = 6   # Encoder ticks per motor rotation (number of magnet positions) # 16 for early prototypes
    MOTOR_TICKS_PER_DEGREE = ((MOTOR_GEAR_RATIO * ENCODER_TICKS_PER_ROTATION) / 360.0) # encoder ticks per output shaft rotation degree

    SPI_MESSAGE_TYPE = Enumeration("""
        NONE,
        
        GET_MANUFACTURER,
        GET_NAME,
        GET_HARDWARE_VERSION,
        GET_FIRMWARE_VERSION,
        GET_ID,
        
        SET_LED,
        
        GET_VOLTAGE_5V,
        GET_VOLTAGE_VCC,
        
        SET_SERVO,
        
        SET_MOTOR_PWM,
        
        SET_MOTOR_POSITION,
        SET_MOTOR_POSITION_KP,
        SET_MOTOR_POSITION_KD,
        
        SET_MOTOR_DPS,
        
        SET_MOTOR_LIMITS,
        
        OFFSET_MOTOR_ENCODER,
        
        GET_MOTOR_ENCODER_LEFT,
        GET_MOTOR_ENCODER_RIGHT,
        
        GET_MOTOR_STATUS_LEFT,
        GET_MOTOR_STATUS_RIGHT,
        
        SET_GROVE_TYPE,
        SET_GROVE_MODE,
        SET_GROVE_STATE,
        SET_GROVE_PWM_DUTY,
        SET_GROVE_PWM_FREQUENCY,
        
        GET_GROVE_VALUE_1,
        GET_GROVE_VALUE_2,
        GET_GROVE_STATE_1_1,
        GET_GROVE_STATE_1_2,
        GET_GROVE_STATE_2_1,
        GET_GROVE_STATE_2_2,
        GET_GROVE_VOLTAGE_1_1,
        GET_GROVE_VOLTAGE_1_2,
        GET_GROVE_VOLTAGE_2_1,
        GET_GROVE_VOLTAGE_2_2,
        GET_GROVE_ANALOG_1_1,
        GET_GROVE_ANALOG_1_2,
        GET_GROVE_ANALOG_2_1,
        GET_GROVE_ANALOG_2_2,
    """)
    
    GROVE_TYPE = Enumeration("""
        CUSTOM,
        IR_GO_BOX,
        IR_EV3,
        US,
    """)
    
    LED_EYE_LEFT      = 0x02
    LED_EYE_RIGHT     = 0x01
    LED_BLINKER_LEFT  = 0x04
    LED_BLINKER_RIGHT = 0x08
    LED_LEFT_EYE      = LED_EYE_LEFT
    LED_RIGHT_EYE     = LED_EYE_RIGHT
    LED_LEFT_BLINKER  = LED_BLINKER_LEFT
    LED_RIGHT_BLINKER = LED_BLINKER_RIGHT
    LED_WIFI  = 0x80 # Used to indicate WiFi status. Should not be controlled by the user.
    
    SERVO_1 = 0x01
    SERVO_2 = 0x02
    
    MOTOR_LEFT  = 0x01
    MOTOR_RIGHT = 0x02
    
    MOTOR_FLOAT = -128
    
    GROVE_1_1 = 0x01
    GROVE_1_2 = 0x02
    GROVE_2_1 = 0x04
    GROVE_2_2 = 0x08
    
    GROVE_1 = GROVE_1_1 + GROVE_1_2
    GROVE_2 = GROVE_2_1 + GROVE_2_2
    
    GroveType = [0, 0]
    
    GROVE_INPUT_DIGITAL          = 0
    GROVE_OUTPUT_DIGITAL         = 1
    GROVE_INPUT_DIGITAL_PULLUP   = 2
    GROVE_INPUT_DIGITAL_PULLDOWN = 3
    GROVE_INPUT_ANALOG           = 4
    GROVE_OUTPUT_PWM             = 5
    GROVE_INPUT_ANALOG_PULLUP    = 6
    GROVE_INPUT_ANALOG_PULLDOWN  = 7
    
    GROVE_LOW  = 0
    GROVE_HIGH = 1
    
    def __init__(self, addr = 8, detect = True):
        """
        Do any necessary configuration, and optionally detect the GoPiGo3
        
        * Optionally set the SPI address to something other than 8
        * Optionally disable the detection of the GoPiGo3 hardware. This can be used for debugging
          and testing when the GoPiGo3 would otherwise not pass the detection tests.
        """
        
        self.SPI_Address = addr
        if detect == True:
            try:
                manufacturer = self.get_manufacturer()
                board = self.get_board()
                vfw = self.get_version_firmware()
            except IOError:
                raise IOError("No SPI response. GoPiGo3 with address %d not connected." % addr)
            if manufacturer != "Dexter Industries" or board != "GoPiGo3":
                raise IOError("GoPiGo3 with address %d not connected." % addr)
            if vfw.split('.')[0] != FIRMWARE_VERSION_REQUIRED.split('.')[0] or \
               vfw.split('.')[1] != FIRMWARE_VERSION_REQUIRED.split('.')[1]:
                raise FirmwareVersionError("GoPiGo3 firmware needs to be version %s but is currently version %s" \
                                           % (FIRMWARE_VERSION_REQUIRED, vfw))
    
    def spi_transfer_array(self, data_out):
        """
        Conduct a SPI transaction
        
        Keyword arguments:
        data_out -- a list of bytes to send. The length of the list will determine how many bytes are transferred.
        
        Returns a list of the bytes read.
        """
        return GPG_SPI.xfer2(data_out)
    
    def spi_read_8(self, MessageType):
        """
        Read an 8-bit value over SPI
        
        Keyword arguments:
        MessageType -- the SPI message type
        
        Returns touple:
        value, error
        """
        outArray = [self.SPI_Address, MessageType, 0, 0, 0]
        reply = self.spi_transfer_array(outArray)
        if(reply[3] == 0xA5):
            return int(reply[4])
        raise IOError("No SPI response")
        return 0
    
    def spi_read_16(self, MessageType):
        """
        Read a 16-bit value over SPI
        
        Keyword arguments:
        MessageType -- the SPI message type
        
        Returns touple:
        value, error
        """
        outArray = [self.SPI_Address, MessageType, 0, 0, 0, 0]
        reply = self.spi_transfer_array(outArray)
        if(reply[3] == 0xA5):
            return int((reply[4] << 8) | reply[5])
        raise IOError("No SPI response")
        return 0
    
    def spi_read_32(self, MessageType):
        """
        Read a 32-bit value over SPI
        
        Keyword arguments:
        MessageType -- the SPI message type
        
        Returns touple:
        value, error
        """
        outArray = [self.SPI_Address, MessageType, 0, 0, 0, 0, 0, 0]
        reply = self.spi_transfer_array(outArray)
        if(reply[3] == 0xA5):
            return int((reply[4] << 24) | (reply[5] << 16) | (reply[6] << 8) | reply[7])
        raise IOError("No SPI response")
        return 0
    
    def spi_write_32(self, MessageType, Value):
        """
        Send a 32-bit value over SPI
        
        Keyword arguments:
        MessageType -- the SPI message type
        Value -- the value to be sent
        """
        outArray = [self.SPI_Address, MessageType,\
                    ((Value >> 24) & 0xFF), ((Value >> 16) & 0xFF), ((Value >> 8) & 0xFF), (Value & 0xFF)]
        self.spi_transfer_array(outArray)
    
    def get_manufacturer(self):
        """
        Read the 20 charactor GoPiGo3 manufacturer name
        
        Returns touple:
        GoPiGo3 manufacturer name string, error
        """
        outArray = [self.SPI_Address, self.SPI_MESSAGE_TYPE.GET_MANUFACTURER,\
                    0, 0, 0, 0, 0, 0, 0, 0, 0, 0, 0, 0, 0, 0, 0, 0, 0, 0, 0, 0, 0, 0]
        reply = self.spi_transfer_array(outArray)
        if(reply[3] == 0xA5):
            name = ""
            for c in range(4, 24):
                if reply[c] != 0:
                    name += chr(reply[c])
                else:
                    break
            return name
        raise IOError("No SPI response")
        return ""
    
    def get_board(self):
        """
        Read the 20 charactor GoPiGo3 board name
        
        Returns touple:
        GoPiGo3 board name string, error
        """
        outArray = [self.SPI_Address, self.SPI_MESSAGE_TYPE.GET_NAME,\
                    0, 0, 0, 0, 0, 0, 0, 0, 0, 0, 0, 0, 0, 0, 0, 0, 0, 0, 0, 0, 0, 0]
        reply = self.spi_transfer_array(outArray)
        if(reply[3] == 0xA5):
            name = ""
            for c in range(4, 24):
                if reply[c] != 0:
                    name += chr(reply[c])
                else:
                    break
            return name
        raise IOError("No SPI response")
        return ""
    
    def get_version_hardware(self):
        """
        Read the hardware version
        
        Returns touple:
        hardware version, error
        """
        version = self.spi_read_32(self.SPI_MESSAGE_TYPE.GET_HARDWARE_VERSION)
        return ("%d.%d.%d" % ((version / 1000000), ((version / 1000) % 1000), (version % 1000)))
    
    def get_version_firmware(self):
        """
        Read the firmware version
        
        Returns touple:
        firmware version, error
        """
        version = self.spi_read_32(self.SPI_MESSAGE_TYPE.GET_FIRMWARE_VERSION)
        return ("%d.%d.%d" % ((version / 1000000), ((version / 1000) % 1000), (version % 1000)))
    
    def get_id(self):
        """
        Read the 128-bit GoPiGo3 hardware serial number
        
        Returns touple:
        serial number as 32 char HEX formatted string, error
        """
        outArray = [self.SPI_Address, self.SPI_MESSAGE_TYPE.GET_ID,\
                    0, 0, 0, 0, 0, 0, 0, 0, 0, 0, 0, 0, 0, 0, 0, 0, 0, 0]
        reply = self.spi_transfer_array(outArray)
        if(reply[3] == 0xA5):
            return ("%02X%02X%02X%02X%02X%02X%02X%02X%02X%02X%02X%02X%02X%02X%02X%02X" % \
            (reply[4], reply[5], reply[6], reply[7], reply[8], reply[9], reply[10], reply[11], \
             reply[12], reply[13], reply[14], reply[15], reply[16], reply[17], reply[18], reply[19]))
        raise IOError("No SPI response")
        return "00000000000000000000000000000000"
    
    def set_led(self, led, red, green = 0, blue = 0):
        """
        Set an LED
        
        Keyword arguments:
        led -- The LED(s). LED_LEFT_EYE, LED_RIGHT_EYE, LED_LEFT_BLINKER, LED_RIGHT_BLINKER, and/or LED_WIFI.
        red -- The LED's Red color component (0-255)
        green -- The LED's Green color component (0-255)
        blue -- The LED's Blue color component (0-255)
        """
        
        if led < 0 or led > 255:
            return
        
        if red > 255:
            red = 255
        if green > 255:
            green = 255
        if blue > 255:
            blue = 255
        
        if red < 0:
            red = 0
        if green < 0:
            green = 0
        if blue < 0:
            blue = 0
        
        outArray = [self.SPI_Address, self.SPI_MESSAGE_TYPE.SET_LED, led, red, green, blue]
        reply = self.spi_transfer_array(outArray)
    
    def get_voltage_5v(self):
        """
        Get the 5v circuit voltage
        
        Returns touple:
        5v circuit voltage, error
        """
        value = self.spi_read_16(self.SPI_MESSAGE_TYPE.GET_VOLTAGE_5V)
        return (value / 1000.0)
    
    def get_voltage_battery(self):
        """
        Get the battery voltage
        
        Returns touple:
        battery voltage, error
        """
        value = self.spi_read_16(self.SPI_MESSAGE_TYPE.GET_VOLTAGE_VCC)
        return (value / 1000.0)
    
    def set_servo(self, servo, us):
        """
        Set a servo position in microseconds
        
        Keyword arguments:
        servo -- The servo(s). SERVO_1 and/or SERVO_2.
        us -- The pulse width in microseconds (0-16666)
        """
        outArray = [self.SPI_Address, self.SPI_MESSAGE_TYPE.SET_SERVO, servo,\
                    ((us >> 8) & 0xFF), (us & 0xFF)]
        reply = self.spi_transfer_array(outArray)
    
    def set_motor_power(self, port, power):
        """
        Set the motor power in percent
        
        Keyword arguments:
        port -- The motor port(s). MOTOR_LEFT and/or MOTOR_RIGHT.
        power -- The PWM power from -100 to 100, or MOTOR_FLOAT for float.
        """
        if(power > 127):
            power = 127
        if(power < -128):
            power = -128
        outArray = [self.SPI_Address, self.SPI_MESSAGE_TYPE.SET_MOTOR_PWM, port, int(power)]
        self.spi_transfer_array(outArray)
    
    def set_motor_position(self, port, position):
        """
        Set the motor target position in degrees
        
        Keyword arguments:
        port -- The motor port(s). MOTOR_LEFT and/or MOTOR_RIGHT.
        position -- The target position
        """
        position_raw = int(position * self.MOTOR_TICKS_PER_DEGREE)
        outArray = [self.SPI_Address, self.SPI_MESSAGE_TYPE.SET_MOTOR_POSITION, port,\
                    ((position_raw >> 24) & 0xFF), ((position_raw >> 16) & 0xFF),\
                    ((position_raw >> 8) & 0xFF), (position_raw & 0xFF)]
        reply = self.spi_transfer_array(outArray)
    
    def set_motor_dps(self, port, dps):
        """
        Set the motor target speed in degrees per second
        
        Keyword arguments:
        port -- The motor port(s). MOTOR_LEFT and/or MOTOR_RIGHT.
        dps -- The target speed in degrees per second
        """
        dps = int(dps * self.MOTOR_TICKS_PER_DEGREE)
        outArray = [self.SPI_Address, self.SPI_MESSAGE_TYPE.SET_MOTOR_DPS, int(port),\
                    ((dps >> 8) & 0xFF), (dps & 0xFF)]
        self.spi_transfer_array(outArray)
    
    def set_motor_limits(self, port, power = 0, dps = 0):
        """
        Set the motor speed limit
        
        Keyword arguments:
        port -- The motor port(s). MOTOR_LEFT and/or MOTOR_RIGHT.
        power -- The power limit in percent (0 to 100), with 0 being no limit (100)
        dps -- The speed limit in degrees per second, with 0 being no limit
        """
        dps = int(dps * self.MOTOR_TICKS_PER_DEGREE)
        outArray = [self.SPI_Address, self.SPI_MESSAGE_TYPE.SET_MOTOR_LIMITS, int(port), int(power),\
                    ((dps >> 8) & 0xFF), (dps & 0xFF)]
        self.spi_transfer_array(outArray)
    
    def get_motor_status(self, port):
        """
        Read a motor status
        
        Keyword arguments:
        port -- The motor port (one at a time). MOTOR_LEFT or MOTOR_RIGHT.
        
        Returns a list:
            flags -- 8-bits of bit-flags that indicate motor status:
                bit 0 -- LOW_VOLTAGE_FLOAT - The motors are automatically disabled because the battery voltage is too low
                bit 1 -- OVERLOADED - The motors aren't close to the target (applies to position control and dps speed control).
            power -- the raw PWM power in percent (-100 to 100)
            encoder -- The encoder position
            dps -- The current speed in Degrees Per Second
        """
        if port == self.MOTOR_LEFT:
            message_type = self.SPI_MESSAGE_TYPE.GET_MOTOR_STATUS_LEFT
        elif port == self.MOTOR_RIGHT:
            message_type = self.SPI_MESSAGE_TYPE.GET_MOTOR_STATUS_RIGHT
        else:
            raise IOError("get_motor_status error. Must be one motor port at a time. MOTOR_LEFT or MOTOR_RIGHT.")
            return
        
        outArray = [self.SPI_Address, message_type, 0, 0, 0, 0, 0, 0, 0, 0, 0, 0]
        reply = self.spi_transfer_array(outArray)
        if(reply[3] == 0xA5):
            power = int(reply[5])
            if power & 0x80:
                power = power - 0x100
            
            encoder = int((reply[6] << 24) | (reply[7] << 16) | (reply[8] << 8) | reply[9])
            if encoder & 0x80000000:
                encoder = int(encoder - 0x100000000)
            
            dps = int((reply[10] << 8) | reply[11])
            if dps & 0x8000:
                dps = dps - 0x10000
            
            return [reply[4], power, int(encoder / self.MOTOR_TICKS_PER_DEGREE), int(dps / self.MOTOR_TICKS_PER_DEGREE)]
        raise IOError("No SPI response")
        return
    
    def get_motor_encoder(self, port):
        """
        Read a motor encoder in degrees
        
        Keyword arguments:
        port -- The motor port (one at a time). MOTOR_LEFT or MOTOR_RIGHT.
        
        Returns the encoder position in degrees
        """
        if port == self.MOTOR_LEFT:
            message_type = self.SPI_MESSAGE_TYPE.GET_MOTOR_ENCODER_LEFT
        elif port == self.MOTOR_RIGHT:
            message_type = self.SPI_MESSAGE_TYPE.GET_MOTOR_ENCODER_RIGHT
        else:
            raise IOError("Port(s) unsupported. Must be one at a time.")
            return 0
        
        encoder = self.spi_read_32(message_type)
        if encoder & 0x80000000:
            encoder = int(encoder - 0x100000000)
        return int(encoder / self.MOTOR_TICKS_PER_DEGREE)
    
    def offset_motor_encoder(self, port, offset):
        """
        Offset a motor encoder
        
        Keyword arguments:
        port -- The motor port(s). MOTOR_LEFT and/or MOTOR_RIGHT.
        offset -- The encoder offset
        
        Zero the encoder by offsetting it by the current position
        """
        offset = int(offset * self.MOTOR_TICKS_PER_DEGREE)
        outArray = [self.SPI_Address, self.SPI_MESSAGE_TYPE.OFFSET_MOTOR_ENCODER, int(port),\
                    ((offset >> 24) & 0xFF), ((offset >> 16) & 0xFF), ((offset >> 8) & 0xFF), (offset & 0xFF)]
        self.spi_transfer_array(outArray)
    
    def set_grove_type(self, port, type):
        """
        Set grove type
        
        Keyword arguments:
        port -- The grove port(s). GROVE_1 and/or GROVE_2.
        type -- The grove device type
        """
        for p in range(2):
            if port & (1 << p):
                self.GroveType[p] = type
        outArray = [self.SPI_Address, self.SPI_MESSAGE_TYPE.SET_GROVE_TYPE, port, type]
        reply = self.spi_transfer_array(outArray)
    
    def set_grove_mode(self, pin, mode):
        """
        Set grove analog digital pin mode as INPUT/OUTPUT
        
        Keyword arguments:
        pin -- The grove pin(s). GROVE_1_1, GROVE_1_2, GROVE_2_1, and/or GROVE_2_2.
        mode -- The pin mode. GROVE_INPUT_DIGITAL, GROVE_OUTPUT_DIGITAL, GROVE_INPUT_DIGITAL_PULLUP, GROVE_INPUT_DIGITAL_PULLDOWN, GROVE_INPUT_ANALOG, GROVE_OUTPUT_PWM, GROVE_INPUT_ANALOG_PULLUP, or GROVE_INPUT_ANALOG_PULLDOWN.
        """
        outArray = [self.SPI_Address, self.SPI_MESSAGE_TYPE.SET_GROVE_MODE, pin, mode]
        reply = self.spi_transfer_array(outArray)
    
    def set_grove_state(self, pin, state):
        """
        Set grove output pin LOW/HIGH
        
        Keyword arguments:
        pin -- The grove pin(s). GROVE_1_1, GROVE_1_2, GROVE_2_1, and/or GROVE_2_2.
        state -- The pin state. GROVE_LOW or GROVE_HIGH.
        """
        outArray = [self.SPI_Address, self.SPI_MESSAGE_TYPE.SET_GROVE_STATE, pin, state]
        reply = self.spi_transfer_array(outArray)
    
    def set_grove_pwm_duty(self, pin, duty):
        """
        Set grove output pin PWM
        
        Keyword arguments:
        pin -- The grove pin(s). GROVE_1_1, GROVE_1_2, GROVE_2_1, and/or GROVE_2_2.
        duty -- The PWM duty cycle in percent. Floating point.
        """
        if(duty < 0):
            duty = 0
        if(duty > 100):
            duty = 100
        duty_value = int(duty * 10.0)
        outArray = [self.SPI_Address, self.SPI_MESSAGE_TYPE.SET_GROVE_PWM_DUTY, pin,\
                    ((duty_value >> 8) & 0xFF), (duty_value & 0xFF)]
        reply = self.spi_transfer_array(outArray)
    
    def set_grove_pwm_frequency(self, port, freq = 24000):
        """
        Set grove PWM frequency
        
        Keyword arguments:
        port -- The grove port(s). GROVE_1 and/or GROVE_2.
        freq -- The PWM frequency. Range is 3 through 48000Hz. Default is 24000 (24kHz).
        """
        if(freq < 3):
            freq = 3
        if(freq > 48000): # make sure it doesn't exceed 16 bit unsigned.
            freq = 48000  # limit to 48000, which is the highest frequency supported for 0.1% resolution.
        freq_value = int(freq)
        outArray = [self.SPI_Address, self.SPI_MESSAGE_TYPE.SET_GROVE_PWM_FREQUENCY, port,\
                    ((freq_value >> 8) & 0xFF), (freq_value & 0xFF)]
        reply = self.spi_transfer_array(outArray)
    
    def get_grove_value(self, port):
        """
        Get a grove port value
        
        Keyword arguments:
        port -- The grove port. GROVE_1 or GROVE_2.
        """
        if port == self.GROVE_1:
            message_type = self.SPI_MESSAGE_TYPE.GET_GROVE_VALUE_1
            port_index = 0
        elif port == self.GROVE_2:
            message_type = self.SPI_MESSAGE_TYPE.GET_GROVE_VALUE_2
            port_index = 1
        else:
            raise IOError("Port unsupported. Must get one at a time.")
        
        if self.GroveType[port_index] == self.GROVE_TYPE.IR_EV3:
            outArray = [self.SPI_Address, message_type, 0, 0, 0, 0, 0, 0, 0]
            reply = self.spi_transfer_array(outArray)
            if(reply[3] == 0xA5):
                if(reply[4] == self.GroveType[port_index]):
                    return [reply[5], reply[6], reply[7], reply[8]]
                else:
                    raise SensorError("get_grove_value error: Invalid value")
            else:
                raise IOError("get_grove_value error: No SPI response")
            
        elif self.GroveType[port_index] == self.GROVE_TYPE.IR_GO_BOX:
            outArray = [self.SPI_Address, message_type, 0, 0, 0, 0]
            reply = self.spi_transfer_array(outArray)
            if(reply[3] == 0xA5):
                if(reply[4] == self.GroveType[port_index]):
                    return reply[5]
                else:
                    raise SensorError("get_grove_value error: Invalid value")
            else:
                raise IOError("get_grove_value error: No SPI response")
            
        elif self.GroveType[port_index] == self.GROVE_TYPE.US:
            outArray = [self.SPI_Address, message_type, 0, 0, 0, 0, 0]
            reply = self.spi_transfer_array(outArray)
            if(reply[3] == 0xA5):
                if(reply[4] == self.GroveType[port_index]):
                    return (((reply[5] << 8) & 0xFF00) | (reply[6] & 0xFF))
                else:
                    raise SensorError("get_grove_value error: Invalid value")
            else:
                raise IOError("get_grove_value error: No SPI response")
            
        value = self.spi_read_8(message_type)
        return value
    
    def get_grove_state(self, pin):
        """
        Get a grove input pin state
        
        Keyword arguments:
        pin -- The grove pin (one at a time). GROVE_1_1, GROVE_1_2, GROVE_2_1, or GROVE_2_2.
        """
        if pin == self.GROVE_1_1:
            message_type = self.SPI_MESSAGE_TYPE.GET_GROVE_STATE_1_1
        elif pin == self.GROVE_1_2:
            message_type = self.SPI_MESSAGE_TYPE.GET_GROVE_STATE_1_2
        elif pin == self.GROVE_2_1:
            message_type = self.SPI_MESSAGE_TYPE.GET_GROVE_STATE_2_1
        elif pin == self.GROVE_2_2:
            message_type = self.SPI_MESSAGE_TYPE.GET_GROVE_STATE_2_2
        else:
            raise IOError("Pin(s) unsupported. Must get one at a time.")
            return
        
        value = self.spi_read_8(message_type)
        return value
    
    def get_grove_voltage(self, pin):
        """
        Get a grove input pin analog voltage
        
        Keyword arguments:
        pin -- The grove pin (one at a time). GROVE_1_1, GROVE_1_2, GROVE_2_1, or GROVE_2_2.
        """
        if pin == self.GROVE_1_1:
            message_type = self.SPI_MESSAGE_TYPE.GET_GROVE_VOLTAGE_1_1
        elif pin == self.GROVE_1_2:
            message_type = self.SPI_MESSAGE_TYPE.GET_GROVE_VOLTAGE_1_2
        elif pin == self.GROVE_2_1:
            message_type = self.SPI_MESSAGE_TYPE.GET_GROVE_VOLTAGE_2_1
        elif pin == self.GROVE_2_2:
            message_type = self.SPI_MESSAGE_TYPE.GET_GROVE_VOLTAGE_2_2
        else:
            raise IOError("Pin(s) unsupported. Must get one at a time.")
            return
        
        value = self.spi_read_16(message_type)
        return (value / 1000.0)
    
    def get_grove_analog(self, pin):
        """
        Get a grove input pin 12-bit raw ADC reading
        
        Keyword arguments:
        pin -- The grove pin (one at a time). GROVE_1_1, GROVE_1_2, GROVE_2_1, or GROVE_2_2.
        """
        if pin == self.GROVE_1_1:
            message_type = self.SPI_MESSAGE_TYPE.GET_GROVE_ANALOG_1_1
        elif pin == self.GROVE_1_2:
            message_type = self.SPI_MESSAGE_TYPE.GET_GROVE_ANALOG_1_2
        elif pin == self.GROVE_2_1:
            message_type = self.SPI_MESSAGE_TYPE.GET_GROVE_ANALOG_2_1
        elif pin == self.GROVE_2_2:
            message_type = self.SPI_MESSAGE_TYPE.GET_GROVE_ANALOG_2_2
        else:
            raise IOError("Pin(s) unsupported. Must get one at a time.")
            return
        
        value = self.spi_read_16(message_type)
        return value
    
    def reset_all(self):
        """
        Reset the GoPiGo3.
        """
        # reset all sensors
        self.set_grove_type(self.GROVE_1 + self.GROVE_2, self.GROVE_TYPE.CUSTOM)
        self.set_grove_mode(self.GROVE_1 + self.GROVE_2, self.GROVE_INPUT_DIGITAL)
        
        # Turn off the motors
        self.set_motor_power(self.MOTOR_LEFT + self.MOTOR_RIGHT, self.MOTOR_FLOAT)
        
        # Reset the motor limits
        self.set_motor_limits(self.MOTOR_LEFT + self.MOTOR_RIGHT, 0, 0)
        
        # Turn off the servos
        self.set_servo(self.SERVO_1 + self.SERVO_2, 0)
        
        # Turn off the LEDs
<<<<<<< HEAD
        self.set_led(self.LED_EYE_LEFT + self.LED_EYE_RIGHT + self.LED_BLINKER_LEFT + self.LED_BLINKER_RIGHT, 0, 0, 0)

#   Read the DHT sensor connected to the serial port 
    def dht(self,sensor_type=0):
        try:
                import Adafruit_DHT
                if sensor_type==0: #blue sensor
                    sensor = Adafruit_DHT.DHT11
                elif sensor_type==1: #white sensor
                    sensor = Adafruit_DHT.DHT22     
                pin = 15 #connected to the serial port on the GoPiGo, RX pin
                humidity, temperature = Adafruit_DHT.read_retry(sensor, pin,retries=3,delay_seconds=.1)
                if humidity is not None and temperature is not None:
                        return [temperature,humidity]
                else:
                        return [-2.0,-2.0]
        except RuntimeError:
                return [-3.0,-3.0]
=======
        self.set_led(self.LED_LEFT_EYE + self.LED_RIGHT_EYE + self.LED_LEFT_BLINKER + self.LED_RIGHT_BLINKER, 0, 0, 0)
>>>>>>> 65a3832a
<|MERGE_RESOLUTION|>--- conflicted
+++ resolved
@@ -751,25 +751,4 @@
         self.set_servo(self.SERVO_1 + self.SERVO_2, 0)
         
         # Turn off the LEDs
-<<<<<<< HEAD
-        self.set_led(self.LED_EYE_LEFT + self.LED_EYE_RIGHT + self.LED_BLINKER_LEFT + self.LED_BLINKER_RIGHT, 0, 0, 0)
-
-#   Read the DHT sensor connected to the serial port 
-    def dht(self,sensor_type=0):
-        try:
-                import Adafruit_DHT
-                if sensor_type==0: #blue sensor
-                    sensor = Adafruit_DHT.DHT11
-                elif sensor_type==1: #white sensor
-                    sensor = Adafruit_DHT.DHT22     
-                pin = 15 #connected to the serial port on the GoPiGo, RX pin
-                humidity, temperature = Adafruit_DHT.read_retry(sensor, pin,retries=3,delay_seconds=.1)
-                if humidity is not None and temperature is not None:
-                        return [temperature,humidity]
-                else:
-                        return [-2.0,-2.0]
-        except RuntimeError:
-                return [-3.0,-3.0]
-=======
-        self.set_led(self.LED_LEFT_EYE + self.LED_RIGHT_EYE + self.LED_LEFT_BLINKER + self.LED_RIGHT_BLINKER, 0, 0, 0)
->>>>>>> 65a3832a
+        self.set_led(self.LED_EYE_LEFT + self.LED_EYE_RIGHT + self.LED_BLINKER_LEFT + self.LED_BLINKER_RIGHT, 0, 0, 0)