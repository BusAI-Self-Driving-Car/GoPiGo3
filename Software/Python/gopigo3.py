--- conflicted
+++ resolved
@@ -82,7 +82,6 @@
         SET_MOTOR_DPS,
 
         SET_MOTOR_LIMITS,
-<<<<<<< HEAD
 
         OFFSET_MOTOR_ENCODER,
 
@@ -92,17 +91,6 @@
         GET_MOTOR_STATUS_LEFT,
         GET_MOTOR_STATUS_RIGHT,
 
-=======
-        
-        OFFSET_MOTOR_ENCODER,
-        
-        GET_MOTOR_ENCODER_LEFT,
-        GET_MOTOR_ENCODER_RIGHT,
-        
-        GET_MOTOR_STATUS_LEFT,
-        GET_MOTOR_STATUS_RIGHT,
-        
->>>>>>> d219b986
         SET_GROVE_TYPE,
         SET_GROVE_MODE,
         SET_GROVE_STATE,
@@ -144,11 +132,8 @@
     MOTOR_RIGHT = 0x02
 
     MOTOR_FLOAT = -128
-<<<<<<< HEAD
-
-=======
-    
->>>>>>> d219b986
+
+
     #MOTOR_TICKS_PER_DEGREE = ((120.0 * 16.0) / 360.0) # encoder ticks per output shaft rotation degree
     MOTOR_TICKS_PER_DEGREE = ((220.0 * 16.0) / 360.0) # encoder ticks per output shaft rotation degree
 
@@ -474,17 +459,12 @@
     def get_motor_status(self, port):
         """
         Read a motor status
-<<<<<<< HEAD
+
 
         Keyword arguments:
         port -- The motor port (one at a time). MOTOR_LEFT or MOTOR_RIGHT.
 
-=======
-        
-        Keyword arguments:
-        port -- The motor port (one at a time). MOTOR_LEFT or MOTOR_RIGHT.
-        
->>>>>>> d219b986
+
         Returns a list:
             flags -- 8-bits of bit-flags that indicate motor status:
                 bit 0 -- LOW_VOLTAGE_FLOAT - The motors are automatically disabled because the battery voltage is too low
@@ -500,18 +480,15 @@
         else:
             raise IOError("get_motor_status error. Must be one motor port at a time. MOTOR_LEFT or MOTOR_RIGHT.")
             return
-<<<<<<< HEAD
-
-=======
-        
->>>>>>> d219b986
+
+
         outArray = [self.SPI_Address, message_type, 0, 0, 0, 0, 0, 0, 0, 0, 0, 0]
         reply = self.spi_transfer_array(outArray)
         if(reply[3] == 0xA5):
             speed = int(reply[5])
             if speed & 0x80:
                 speed = speed - 0x100
-<<<<<<< HEAD
+
 
             encoder = int((reply[6] << 24) | (reply[7] << 16) | (reply[8] << 8) | reply[9])
             if encoder & 0x80000000:
@@ -525,21 +502,7 @@
         raise IOError("No SPI response")
         return
 
-=======
-            
-            encoder = int((reply[6] << 24) | (reply[7] << 16) | (reply[8] << 8) | reply[9])
-            if encoder & 0x80000000:
-                encoder = int(encoder - 0x100000000)
-            
-            dps = int((reply[10] << 8) | reply[11])
-            if dps & 0x8000:
-                dps = dps - 0x10000
-            
-            return [reply[4], speed, int(encoder / self.MOTOR_TICKS_PER_DEGREE), int(dps / self.MOTOR_TICKS_PER_DEGREE)]
-        raise IOError("No SPI response")
-        return
-    
->>>>>>> d219b986
+
     def get_motor_encoder(self, port):
         """
         Read a motor encoder in degrees
