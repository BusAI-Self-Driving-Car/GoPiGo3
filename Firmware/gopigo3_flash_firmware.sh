--- conflicted
+++ resolved
@@ -2,12 +2,6 @@
 
 # Read the path of the GoPiGo3 repository
 REPO_PATH=$(readlink -f $(dirname $0) | grep -E -o "^(.*?\\GoPiGo3)")
-<<<<<<< HEAD
-# Gets the absolute path of the latest Firmware update 
-FW_UPDATE_FILE=$(sudo find "$REPO_PATH"/Firmware/ -maxdepth 1 -name *.bin)
-echo "Updating the GoPiGo3 Firmware with '$FW_UPDATE_FILE'."
-sudo openocd -f interface/raspberrypi2-native.cfg -c "transport select swd; set CHIPNAME at91samc20j18; source [find target/at91samdXX.cfg]; adapter_khz 50; adapter_nsrst_delay 100; adapter_nsrst_assert_width 100" -c "init; targets; reset halt; program $FW_UPDATE_FILE verify; reset" -c "shutdown"
-=======
 
 # Get the absolute path of the latest Firmware update
 FIRMWARE_FILE=$(sudo find "$REPO_PATH"/Firmware/ -maxdepth 1 -name *.bin)
@@ -25,5 +19,4 @@
 echo "Using interface file '$INTERFACE_FILE'"
 
 # flash the firmware
-sudo openocd -f interface/$INTERFACE_FILE -c "transport select swd; set CHIPNAME at91samc20j18; source [find target/at91samdXX.cfg]; adapter_khz 50; adapter_nsrst_delay 100; adapter_nsrst_assert_width 100" -c "init; targets; reset halt; program $FIRMWARE_FILE verify; reset" -c "shutdown"
->>>>>>> 124bb032
+sudo openocd -f interface/$INTERFACE_FILE -c "transport select swd; set CHIPNAME at91samc20j18; source [find target/at91samdXX.cfg]; adapter_khz 50; adapter_nsrst_delay 100; adapter_nsrst_assert_width 100" -c "init; targets; reset halt; program $FIRMWARE_FILE verify; reset" -c "shutdown"